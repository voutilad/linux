/*
 * rt5677.c  --  RT5677 ALSA SoC audio codec driver
 *
 * Copyright 2013 Realtek Semiconductor Corp.
 * Author: Oder Chiou <oder_chiou@realtek.com>
 *
 * This program is free software; you can redistribute it and/or modify
 * it under the terms of the GNU General Public License version 2 as
 * published by the Free Software Foundation.
 */

#include <linux/acpi.h>
#include <linux/fs.h>
#include <linux/module.h>
#include <linux/moduleparam.h>
#include <linux/init.h>
#include <linux/delay.h>
#include <linux/pm.h>
#include <linux/regmap.h>
#include <linux/i2c.h>
#include <linux/platform_device.h>
#include <linux/spi/spi.h>
#include <linux/firmware.h>
#include <linux/of_device.h>
#include <linux/property.h>
#include <sound/core.h>
#include <sound/pcm.h>
#include <sound/pcm_params.h>
#include <sound/soc.h>
#include <sound/soc-dapm.h>
#include <sound/initval.h>
#include <sound/tlv.h>

#include "rl6231.h"
#include "rt5677.h"
#include "rt5677-spi.h"

#define RT5677_DEVICE_ID 0x6327

#define RT5677_PR_RANGE_BASE (0xff + 1)
#define RT5677_PR_SPACING 0x100

#define RT5677_PR_BASE (RT5677_PR_RANGE_BASE + (0 * RT5677_PR_SPACING))

static const struct regmap_range_cfg rt5677_ranges[] = {
	{
		.name = "PR",
		.range_min = RT5677_PR_BASE,
		.range_max = RT5677_PR_BASE + 0xfd,
		.selector_reg = RT5677_PRIV_INDEX,
		.selector_mask = 0xff,
		.selector_shift = 0x0,
		.window_start = RT5677_PRIV_DATA,
		.window_len = 0x1,
	},
};

static const struct reg_sequence init_list[] = {
	{RT5677_ASRC_12,	0x0018},
	{RT5677_PR_BASE + 0x3d,	0x364d},
	{RT5677_PR_BASE + 0x17,	0x4fc0},
	{RT5677_PR_BASE + 0x13,	0x0312},
	{RT5677_PR_BASE + 0x1e,	0x0000},
	{RT5677_PR_BASE + 0x12,	0x0eaa},
	{RT5677_PR_BASE + 0x14,	0x018a},
	{RT5677_PR_BASE + 0x15,	0x0490},
	{RT5677_PR_BASE + 0x38,	0x0f71},
	{RT5677_PR_BASE + 0x39,	0x0f71},
};
#define RT5677_INIT_REG_LEN ARRAY_SIZE(init_list)

static const struct reg_default rt5677_reg[] = {
	{RT5677_RESET			, 0x0000},
	{RT5677_LOUT1			, 0xa800},
	{RT5677_IN1			, 0x0000},
	{RT5677_MICBIAS			, 0x0000},
	{RT5677_SLIMBUS_PARAM		, 0x0000},
	{RT5677_SLIMBUS_RX		, 0x0000},
	{RT5677_SLIMBUS_CTRL		, 0x0000},
	{RT5677_SIDETONE_CTRL		, 0x000b},
	{RT5677_ANA_DAC1_2_3_SRC	, 0x0000},
	{RT5677_IF_DSP_DAC3_4_MIXER	, 0x1111},
	{RT5677_DAC4_DIG_VOL		, 0xafaf},
	{RT5677_DAC3_DIG_VOL		, 0xafaf},
	{RT5677_DAC1_DIG_VOL		, 0xafaf},
	{RT5677_DAC2_DIG_VOL		, 0xafaf},
	{RT5677_IF_DSP_DAC2_MIXER	, 0x0011},
	{RT5677_STO1_ADC_DIG_VOL	, 0x2f2f},
	{RT5677_MONO_ADC_DIG_VOL	, 0x2f2f},
	{RT5677_STO1_2_ADC_BST		, 0x0000},
	{RT5677_STO2_ADC_DIG_VOL	, 0x2f2f},
	{RT5677_ADC_BST_CTRL2		, 0x0000},
	{RT5677_STO3_4_ADC_BST		, 0x0000},
	{RT5677_STO3_ADC_DIG_VOL	, 0x2f2f},
	{RT5677_STO4_ADC_DIG_VOL	, 0x2f2f},
	{RT5677_STO4_ADC_MIXER		, 0xd4c0},
	{RT5677_STO3_ADC_MIXER		, 0xd4c0},
	{RT5677_STO2_ADC_MIXER		, 0xd4c0},
	{RT5677_STO1_ADC_MIXER		, 0xd4c0},
	{RT5677_MONO_ADC_MIXER		, 0xd4d1},
	{RT5677_ADC_IF_DSP_DAC1_MIXER	, 0x8080},
	{RT5677_STO1_DAC_MIXER		, 0xaaaa},
	{RT5677_MONO_DAC_MIXER		, 0xaaaa},
	{RT5677_DD1_MIXER		, 0xaaaa},
	{RT5677_DD2_MIXER		, 0xaaaa},
	{RT5677_IF3_DATA		, 0x0000},
	{RT5677_IF4_DATA		, 0x0000},
	{RT5677_PDM_OUT_CTRL		, 0x8888},
	{RT5677_PDM_DATA_CTRL1		, 0x0000},
	{RT5677_PDM_DATA_CTRL2		, 0x0000},
	{RT5677_PDM1_DATA_CTRL2		, 0x0000},
	{RT5677_PDM1_DATA_CTRL3		, 0x0000},
	{RT5677_PDM1_DATA_CTRL4		, 0x0000},
	{RT5677_PDM2_DATA_CTRL2		, 0x0000},
	{RT5677_PDM2_DATA_CTRL3		, 0x0000},
	{RT5677_PDM2_DATA_CTRL4		, 0x0000},
	{RT5677_TDM1_CTRL1		, 0x0300},
	{RT5677_TDM1_CTRL2		, 0x0000},
	{RT5677_TDM1_CTRL3		, 0x4000},
	{RT5677_TDM1_CTRL4		, 0x0123},
	{RT5677_TDM1_CTRL5		, 0x4567},
	{RT5677_TDM2_CTRL1		, 0x0300},
	{RT5677_TDM2_CTRL2		, 0x0000},
	{RT5677_TDM2_CTRL3		, 0x4000},
	{RT5677_TDM2_CTRL4		, 0x0123},
	{RT5677_TDM2_CTRL5		, 0x4567},
	{RT5677_I2C_MASTER_CTRL1	, 0x0001},
	{RT5677_I2C_MASTER_CTRL2	, 0x0000},
	{RT5677_I2C_MASTER_CTRL3	, 0x0000},
	{RT5677_I2C_MASTER_CTRL4	, 0x0000},
	{RT5677_I2C_MASTER_CTRL5	, 0x0000},
	{RT5677_I2C_MASTER_CTRL6	, 0x0000},
	{RT5677_I2C_MASTER_CTRL7	, 0x0000},
	{RT5677_I2C_MASTER_CTRL8	, 0x0000},
	{RT5677_DMIC_CTRL1		, 0x1505},
	{RT5677_DMIC_CTRL2		, 0x0055},
	{RT5677_HAP_GENE_CTRL1		, 0x0111},
	{RT5677_HAP_GENE_CTRL2		, 0x0064},
	{RT5677_HAP_GENE_CTRL3		, 0xef0e},
	{RT5677_HAP_GENE_CTRL4		, 0xf0f0},
	{RT5677_HAP_GENE_CTRL5		, 0xef0e},
	{RT5677_HAP_GENE_CTRL6		, 0xf0f0},
	{RT5677_HAP_GENE_CTRL7		, 0xef0e},
	{RT5677_HAP_GENE_CTRL8		, 0xf0f0},
	{RT5677_HAP_GENE_CTRL9		, 0xf000},
	{RT5677_HAP_GENE_CTRL10		, 0x0000},
	{RT5677_PWR_DIG1		, 0x0000},
	{RT5677_PWR_DIG2		, 0x0000},
	{RT5677_PWR_ANLG1		, 0x0055},
	{RT5677_PWR_ANLG2		, 0x0000},
	{RT5677_PWR_DSP1		, 0x0001},
	{RT5677_PWR_DSP_ST		, 0x0000},
	{RT5677_PWR_DSP2		, 0x0000},
	{RT5677_ADC_DAC_HPF_CTRL1	, 0x0e00},
	{RT5677_PRIV_INDEX		, 0x0000},
	{RT5677_PRIV_DATA		, 0x0000},
	{RT5677_I2S4_SDP		, 0x8000},
	{RT5677_I2S1_SDP		, 0x8000},
	{RT5677_I2S2_SDP		, 0x8000},
	{RT5677_I2S3_SDP		, 0x8000},
	{RT5677_CLK_TREE_CTRL1		, 0x1111},
	{RT5677_CLK_TREE_CTRL2		, 0x1111},
	{RT5677_CLK_TREE_CTRL3		, 0x0000},
	{RT5677_PLL1_CTRL1		, 0x0000},
	{RT5677_PLL1_CTRL2		, 0x0000},
	{RT5677_PLL2_CTRL1		, 0x0c60},
	{RT5677_PLL2_CTRL2		, 0x2000},
	{RT5677_GLB_CLK1		, 0x0000},
	{RT5677_GLB_CLK2		, 0x0000},
	{RT5677_ASRC_1			, 0x0000},
	{RT5677_ASRC_2			, 0x0000},
	{RT5677_ASRC_3			, 0x0000},
	{RT5677_ASRC_4			, 0x0000},
	{RT5677_ASRC_5			, 0x0000},
	{RT5677_ASRC_6			, 0x0000},
	{RT5677_ASRC_7			, 0x0000},
	{RT5677_ASRC_8			, 0x0000},
	{RT5677_ASRC_9			, 0x0000},
	{RT5677_ASRC_10			, 0x0000},
	{RT5677_ASRC_11			, 0x0000},
	{RT5677_ASRC_12			, 0x0018},
	{RT5677_ASRC_13			, 0x0000},
	{RT5677_ASRC_14			, 0x0000},
	{RT5677_ASRC_15			, 0x0000},
	{RT5677_ASRC_16			, 0x0000},
	{RT5677_ASRC_17			, 0x0000},
	{RT5677_ASRC_18			, 0x0000},
	{RT5677_ASRC_19			, 0x0000},
	{RT5677_ASRC_20			, 0x0000},
	{RT5677_ASRC_21			, 0x000c},
	{RT5677_ASRC_22			, 0x0000},
	{RT5677_ASRC_23			, 0x0000},
	{RT5677_VAD_CTRL1		, 0x2184},
	{RT5677_VAD_CTRL2		, 0x010a},
	{RT5677_VAD_CTRL3		, 0x0aea},
	{RT5677_VAD_CTRL4		, 0x000c},
	{RT5677_VAD_CTRL5		, 0x0000},
	{RT5677_DSP_INB_CTRL1		, 0x0000},
	{RT5677_DSP_INB_CTRL2		, 0x0000},
	{RT5677_DSP_IN_OUTB_CTRL	, 0x0000},
	{RT5677_DSP_OUTB0_1_DIG_VOL	, 0x2f2f},
	{RT5677_DSP_OUTB2_3_DIG_VOL	, 0x2f2f},
	{RT5677_DSP_OUTB4_5_DIG_VOL	, 0x2f2f},
	{RT5677_DSP_OUTB6_7_DIG_VOL	, 0x2f2f},
	{RT5677_ADC_EQ_CTRL1		, 0x6000},
	{RT5677_ADC_EQ_CTRL2		, 0x0000},
	{RT5677_EQ_CTRL1		, 0xc000},
	{RT5677_EQ_CTRL2		, 0x0000},
	{RT5677_EQ_CTRL3		, 0x0000},
	{RT5677_SOFT_VOL_ZERO_CROSS1	, 0x0009},
	{RT5677_JD_CTRL1		, 0x0000},
	{RT5677_JD_CTRL2		, 0x0000},
	{RT5677_JD_CTRL3		, 0x0000},
	{RT5677_IRQ_CTRL1		, 0x0000},
	{RT5677_IRQ_CTRL2		, 0x0000},
	{RT5677_GPIO_ST			, 0x0000},
	{RT5677_GPIO_CTRL1		, 0x0000},
	{RT5677_GPIO_CTRL2		, 0x0000},
	{RT5677_GPIO_CTRL3		, 0x0000},
	{RT5677_STO1_ADC_HI_FILTER1	, 0xb320},
	{RT5677_STO1_ADC_HI_FILTER2	, 0x0000},
	{RT5677_MONO_ADC_HI_FILTER1	, 0xb300},
	{RT5677_MONO_ADC_HI_FILTER2	, 0x0000},
	{RT5677_STO2_ADC_HI_FILTER1	, 0xb300},
	{RT5677_STO2_ADC_HI_FILTER2	, 0x0000},
	{RT5677_STO3_ADC_HI_FILTER1	, 0xb300},
	{RT5677_STO3_ADC_HI_FILTER2	, 0x0000},
	{RT5677_STO4_ADC_HI_FILTER1	, 0xb300},
	{RT5677_STO4_ADC_HI_FILTER2	, 0x0000},
	{RT5677_MB_DRC_CTRL1		, 0x0f20},
	{RT5677_DRC1_CTRL1		, 0x001f},
	{RT5677_DRC1_CTRL2		, 0x020c},
	{RT5677_DRC1_CTRL3		, 0x1f00},
	{RT5677_DRC1_CTRL4		, 0x0000},
	{RT5677_DRC1_CTRL5		, 0x0000},
	{RT5677_DRC1_CTRL6		, 0x0029},
	{RT5677_DRC2_CTRL1		, 0x001f},
	{RT5677_DRC2_CTRL2		, 0x020c},
	{RT5677_DRC2_CTRL3		, 0x1f00},
	{RT5677_DRC2_CTRL4		, 0x0000},
	{RT5677_DRC2_CTRL5		, 0x0000},
	{RT5677_DRC2_CTRL6		, 0x0029},
	{RT5677_DRC1_HL_CTRL1		, 0x8000},
	{RT5677_DRC1_HL_CTRL2		, 0x0200},
	{RT5677_DRC2_HL_CTRL1		, 0x8000},
	{RT5677_DRC2_HL_CTRL2		, 0x0200},
	{RT5677_DSP_INB1_SRC_CTRL1	, 0x5800},
	{RT5677_DSP_INB1_SRC_CTRL2	, 0x0000},
	{RT5677_DSP_INB1_SRC_CTRL3	, 0x0000},
	{RT5677_DSP_INB1_SRC_CTRL4	, 0x0800},
	{RT5677_DSP_INB2_SRC_CTRL1	, 0x5800},
	{RT5677_DSP_INB2_SRC_CTRL2	, 0x0000},
	{RT5677_DSP_INB2_SRC_CTRL3	, 0x0000},
	{RT5677_DSP_INB2_SRC_CTRL4	, 0x0800},
	{RT5677_DSP_INB3_SRC_CTRL1	, 0x5800},
	{RT5677_DSP_INB3_SRC_CTRL2	, 0x0000},
	{RT5677_DSP_INB3_SRC_CTRL3	, 0x0000},
	{RT5677_DSP_INB3_SRC_CTRL4	, 0x0800},
	{RT5677_DSP_OUTB1_SRC_CTRL1	, 0x5800},
	{RT5677_DSP_OUTB1_SRC_CTRL2	, 0x0000},
	{RT5677_DSP_OUTB1_SRC_CTRL3	, 0x0000},
	{RT5677_DSP_OUTB1_SRC_CTRL4	, 0x0800},
	{RT5677_DSP_OUTB2_SRC_CTRL1	, 0x5800},
	{RT5677_DSP_OUTB2_SRC_CTRL2	, 0x0000},
	{RT5677_DSP_OUTB2_SRC_CTRL3	, 0x0000},
	{RT5677_DSP_OUTB2_SRC_CTRL4	, 0x0800},
	{RT5677_DSP_OUTB_0123_MIXER_CTRL, 0xfefe},
	{RT5677_DSP_OUTB_45_MIXER_CTRL	, 0xfefe},
	{RT5677_DSP_OUTB_67_MIXER_CTRL	, 0xfefe},
	{RT5677_DIG_MISC		, 0x0000},
	{RT5677_GEN_CTRL1		, 0x0000},
	{RT5677_GEN_CTRL2		, 0x0000},
	{RT5677_VENDOR_ID		, 0x0000},
	{RT5677_VENDOR_ID1		, 0x10ec},
	{RT5677_VENDOR_ID2		, 0x6327},
};

static bool rt5677_volatile_register(struct device *dev, unsigned int reg)
{
	int i;

	for (i = 0; i < ARRAY_SIZE(rt5677_ranges); i++) {
		if (reg >= rt5677_ranges[i].range_min &&
			reg <= rt5677_ranges[i].range_max) {
			return true;
		}
	}

	switch (reg) {
	case RT5677_RESET:
	case RT5677_SLIMBUS_PARAM:
	case RT5677_PDM_DATA_CTRL1:
	case RT5677_PDM_DATA_CTRL2:
	case RT5677_PDM1_DATA_CTRL4:
	case RT5677_PDM2_DATA_CTRL4:
	case RT5677_I2C_MASTER_CTRL1:
	case RT5677_I2C_MASTER_CTRL7:
	case RT5677_I2C_MASTER_CTRL8:
	case RT5677_HAP_GENE_CTRL2:
	case RT5677_PWR_DSP_ST:
	case RT5677_PRIV_DATA:
	case RT5677_ASRC_22:
	case RT5677_ASRC_23:
	case RT5677_VAD_CTRL5:
	case RT5677_ADC_EQ_CTRL1:
	case RT5677_EQ_CTRL1:
	case RT5677_IRQ_CTRL1:
	case RT5677_IRQ_CTRL2:
	case RT5677_GPIO_ST:
	case RT5677_DSP_INB1_SRC_CTRL4:
	case RT5677_DSP_INB2_SRC_CTRL4:
	case RT5677_DSP_INB3_SRC_CTRL4:
	case RT5677_DSP_OUTB1_SRC_CTRL4:
	case RT5677_DSP_OUTB2_SRC_CTRL4:
	case RT5677_VENDOR_ID:
	case RT5677_VENDOR_ID1:
	case RT5677_VENDOR_ID2:
		return true;
	default:
		return false;
	}
}

static bool rt5677_readable_register(struct device *dev, unsigned int reg)
{
	int i;

	for (i = 0; i < ARRAY_SIZE(rt5677_ranges); i++) {
		if (reg >= rt5677_ranges[i].range_min &&
			reg <= rt5677_ranges[i].range_max) {
			return true;
		}
	}

	switch (reg) {
	case RT5677_RESET:
	case RT5677_LOUT1:
	case RT5677_IN1:
	case RT5677_MICBIAS:
	case RT5677_SLIMBUS_PARAM:
	case RT5677_SLIMBUS_RX:
	case RT5677_SLIMBUS_CTRL:
	case RT5677_SIDETONE_CTRL:
	case RT5677_ANA_DAC1_2_3_SRC:
	case RT5677_IF_DSP_DAC3_4_MIXER:
	case RT5677_DAC4_DIG_VOL:
	case RT5677_DAC3_DIG_VOL:
	case RT5677_DAC1_DIG_VOL:
	case RT5677_DAC2_DIG_VOL:
	case RT5677_IF_DSP_DAC2_MIXER:
	case RT5677_STO1_ADC_DIG_VOL:
	case RT5677_MONO_ADC_DIG_VOL:
	case RT5677_STO1_2_ADC_BST:
	case RT5677_STO2_ADC_DIG_VOL:
	case RT5677_ADC_BST_CTRL2:
	case RT5677_STO3_4_ADC_BST:
	case RT5677_STO3_ADC_DIG_VOL:
	case RT5677_STO4_ADC_DIG_VOL:
	case RT5677_STO4_ADC_MIXER:
	case RT5677_STO3_ADC_MIXER:
	case RT5677_STO2_ADC_MIXER:
	case RT5677_STO1_ADC_MIXER:
	case RT5677_MONO_ADC_MIXER:
	case RT5677_ADC_IF_DSP_DAC1_MIXER:
	case RT5677_STO1_DAC_MIXER:
	case RT5677_MONO_DAC_MIXER:
	case RT5677_DD1_MIXER:
	case RT5677_DD2_MIXER:
	case RT5677_IF3_DATA:
	case RT5677_IF4_DATA:
	case RT5677_PDM_OUT_CTRL:
	case RT5677_PDM_DATA_CTRL1:
	case RT5677_PDM_DATA_CTRL2:
	case RT5677_PDM1_DATA_CTRL2:
	case RT5677_PDM1_DATA_CTRL3:
	case RT5677_PDM1_DATA_CTRL4:
	case RT5677_PDM2_DATA_CTRL2:
	case RT5677_PDM2_DATA_CTRL3:
	case RT5677_PDM2_DATA_CTRL4:
	case RT5677_TDM1_CTRL1:
	case RT5677_TDM1_CTRL2:
	case RT5677_TDM1_CTRL3:
	case RT5677_TDM1_CTRL4:
	case RT5677_TDM1_CTRL5:
	case RT5677_TDM2_CTRL1:
	case RT5677_TDM2_CTRL2:
	case RT5677_TDM2_CTRL3:
	case RT5677_TDM2_CTRL4:
	case RT5677_TDM2_CTRL5:
	case RT5677_I2C_MASTER_CTRL1:
	case RT5677_I2C_MASTER_CTRL2:
	case RT5677_I2C_MASTER_CTRL3:
	case RT5677_I2C_MASTER_CTRL4:
	case RT5677_I2C_MASTER_CTRL5:
	case RT5677_I2C_MASTER_CTRL6:
	case RT5677_I2C_MASTER_CTRL7:
	case RT5677_I2C_MASTER_CTRL8:
	case RT5677_DMIC_CTRL1:
	case RT5677_DMIC_CTRL2:
	case RT5677_HAP_GENE_CTRL1:
	case RT5677_HAP_GENE_CTRL2:
	case RT5677_HAP_GENE_CTRL3:
	case RT5677_HAP_GENE_CTRL4:
	case RT5677_HAP_GENE_CTRL5:
	case RT5677_HAP_GENE_CTRL6:
	case RT5677_HAP_GENE_CTRL7:
	case RT5677_HAP_GENE_CTRL8:
	case RT5677_HAP_GENE_CTRL9:
	case RT5677_HAP_GENE_CTRL10:
	case RT5677_PWR_DIG1:
	case RT5677_PWR_DIG2:
	case RT5677_PWR_ANLG1:
	case RT5677_PWR_ANLG2:
	case RT5677_PWR_DSP1:
	case RT5677_PWR_DSP_ST:
	case RT5677_PWR_DSP2:
	case RT5677_ADC_DAC_HPF_CTRL1:
	case RT5677_PRIV_INDEX:
	case RT5677_PRIV_DATA:
	case RT5677_I2S4_SDP:
	case RT5677_I2S1_SDP:
	case RT5677_I2S2_SDP:
	case RT5677_I2S3_SDP:
	case RT5677_CLK_TREE_CTRL1:
	case RT5677_CLK_TREE_CTRL2:
	case RT5677_CLK_TREE_CTRL3:
	case RT5677_PLL1_CTRL1:
	case RT5677_PLL1_CTRL2:
	case RT5677_PLL2_CTRL1:
	case RT5677_PLL2_CTRL2:
	case RT5677_GLB_CLK1:
	case RT5677_GLB_CLK2:
	case RT5677_ASRC_1:
	case RT5677_ASRC_2:
	case RT5677_ASRC_3:
	case RT5677_ASRC_4:
	case RT5677_ASRC_5:
	case RT5677_ASRC_6:
	case RT5677_ASRC_7:
	case RT5677_ASRC_8:
	case RT5677_ASRC_9:
	case RT5677_ASRC_10:
	case RT5677_ASRC_11:
	case RT5677_ASRC_12:
	case RT5677_ASRC_13:
	case RT5677_ASRC_14:
	case RT5677_ASRC_15:
	case RT5677_ASRC_16:
	case RT5677_ASRC_17:
	case RT5677_ASRC_18:
	case RT5677_ASRC_19:
	case RT5677_ASRC_20:
	case RT5677_ASRC_21:
	case RT5677_ASRC_22:
	case RT5677_ASRC_23:
	case RT5677_VAD_CTRL1:
	case RT5677_VAD_CTRL2:
	case RT5677_VAD_CTRL3:
	case RT5677_VAD_CTRL4:
	case RT5677_VAD_CTRL5:
	case RT5677_DSP_INB_CTRL1:
	case RT5677_DSP_INB_CTRL2:
	case RT5677_DSP_IN_OUTB_CTRL:
	case RT5677_DSP_OUTB0_1_DIG_VOL:
	case RT5677_DSP_OUTB2_3_DIG_VOL:
	case RT5677_DSP_OUTB4_5_DIG_VOL:
	case RT5677_DSP_OUTB6_7_DIG_VOL:
	case RT5677_ADC_EQ_CTRL1:
	case RT5677_ADC_EQ_CTRL2:
	case RT5677_EQ_CTRL1:
	case RT5677_EQ_CTRL2:
	case RT5677_EQ_CTRL3:
	case RT5677_SOFT_VOL_ZERO_CROSS1:
	case RT5677_JD_CTRL1:
	case RT5677_JD_CTRL2:
	case RT5677_JD_CTRL3:
	case RT5677_IRQ_CTRL1:
	case RT5677_IRQ_CTRL2:
	case RT5677_GPIO_ST:
	case RT5677_GPIO_CTRL1:
	case RT5677_GPIO_CTRL2:
	case RT5677_GPIO_CTRL3:
	case RT5677_STO1_ADC_HI_FILTER1:
	case RT5677_STO1_ADC_HI_FILTER2:
	case RT5677_MONO_ADC_HI_FILTER1:
	case RT5677_MONO_ADC_HI_FILTER2:
	case RT5677_STO2_ADC_HI_FILTER1:
	case RT5677_STO2_ADC_HI_FILTER2:
	case RT5677_STO3_ADC_HI_FILTER1:
	case RT5677_STO3_ADC_HI_FILTER2:
	case RT5677_STO4_ADC_HI_FILTER1:
	case RT5677_STO4_ADC_HI_FILTER2:
	case RT5677_MB_DRC_CTRL1:
	case RT5677_DRC1_CTRL1:
	case RT5677_DRC1_CTRL2:
	case RT5677_DRC1_CTRL3:
	case RT5677_DRC1_CTRL4:
	case RT5677_DRC1_CTRL5:
	case RT5677_DRC1_CTRL6:
	case RT5677_DRC2_CTRL1:
	case RT5677_DRC2_CTRL2:
	case RT5677_DRC2_CTRL3:
	case RT5677_DRC2_CTRL4:
	case RT5677_DRC2_CTRL5:
	case RT5677_DRC2_CTRL6:
	case RT5677_DRC1_HL_CTRL1:
	case RT5677_DRC1_HL_CTRL2:
	case RT5677_DRC2_HL_CTRL1:
	case RT5677_DRC2_HL_CTRL2:
	case RT5677_DSP_INB1_SRC_CTRL1:
	case RT5677_DSP_INB1_SRC_CTRL2:
	case RT5677_DSP_INB1_SRC_CTRL3:
	case RT5677_DSP_INB1_SRC_CTRL4:
	case RT5677_DSP_INB2_SRC_CTRL1:
	case RT5677_DSP_INB2_SRC_CTRL2:
	case RT5677_DSP_INB2_SRC_CTRL3:
	case RT5677_DSP_INB2_SRC_CTRL4:
	case RT5677_DSP_INB3_SRC_CTRL1:
	case RT5677_DSP_INB3_SRC_CTRL2:
	case RT5677_DSP_INB3_SRC_CTRL3:
	case RT5677_DSP_INB3_SRC_CTRL4:
	case RT5677_DSP_OUTB1_SRC_CTRL1:
	case RT5677_DSP_OUTB1_SRC_CTRL2:
	case RT5677_DSP_OUTB1_SRC_CTRL3:
	case RT5677_DSP_OUTB1_SRC_CTRL4:
	case RT5677_DSP_OUTB2_SRC_CTRL1:
	case RT5677_DSP_OUTB2_SRC_CTRL2:
	case RT5677_DSP_OUTB2_SRC_CTRL3:
	case RT5677_DSP_OUTB2_SRC_CTRL4:
	case RT5677_DSP_OUTB_0123_MIXER_CTRL:
	case RT5677_DSP_OUTB_45_MIXER_CTRL:
	case RT5677_DSP_OUTB_67_MIXER_CTRL:
	case RT5677_DIG_MISC:
	case RT5677_GEN_CTRL1:
	case RT5677_GEN_CTRL2:
	case RT5677_VENDOR_ID:
	case RT5677_VENDOR_ID1:
	case RT5677_VENDOR_ID2:
		return true;
	default:
		return false;
	}
}

/**
 * rt5677_dsp_mode_i2c_write_addr - Write value to address on DSP mode.
 * @rt5677: Private Data.
 * @addr: Address index.
 * @value: Address data.
 *
 *
 * Returns 0 for success or negative error code.
 */
static int rt5677_dsp_mode_i2c_write_addr(struct rt5677_priv *rt5677,
		unsigned int addr, unsigned int value, unsigned int opcode)
{
	struct snd_soc_codec *codec = rt5677->codec;
	int ret;

	mutex_lock(&rt5677->dsp_cmd_lock);

	ret = regmap_write(rt5677->regmap_physical, RT5677_DSP_I2C_ADDR_MSB,
		addr >> 16);
	if (ret < 0) {
		dev_err(codec->dev, "Failed to set addr msb value: %d\n", ret);
		goto err;
	}

	ret = regmap_write(rt5677->regmap_physical, RT5677_DSP_I2C_ADDR_LSB,
		addr & 0xffff);
	if (ret < 0) {
		dev_err(codec->dev, "Failed to set addr lsb value: %d\n", ret);
		goto err;
	}

	ret = regmap_write(rt5677->regmap_physical, RT5677_DSP_I2C_DATA_MSB,
		value >> 16);
	if (ret < 0) {
		dev_err(codec->dev, "Failed to set data msb value: %d\n", ret);
		goto err;
	}

	ret = regmap_write(rt5677->regmap_physical, RT5677_DSP_I2C_DATA_LSB,
		value & 0xffff);
	if (ret < 0) {
		dev_err(codec->dev, "Failed to set data lsb value: %d\n", ret);
		goto err;
	}

	ret = regmap_write(rt5677->regmap_physical, RT5677_DSP_I2C_OP_CODE,
		opcode);
	if (ret < 0) {
		dev_err(codec->dev, "Failed to set op code value: %d\n", ret);
		goto err;
	}

err:
	mutex_unlock(&rt5677->dsp_cmd_lock);

	return ret;
}

/**
 * rt5677_dsp_mode_i2c_read_addr - Read value from address on DSP mode.
 * rt5677: Private Data.
 * @addr: Address index.
 * @value: Address data.
 *
 *
 * Returns 0 for success or negative error code.
 */
static int rt5677_dsp_mode_i2c_read_addr(
	struct rt5677_priv *rt5677, unsigned int addr, unsigned int *value)
{
	struct snd_soc_codec *codec = rt5677->codec;
	int ret;
	unsigned int msb, lsb;

	mutex_lock(&rt5677->dsp_cmd_lock);

	ret = regmap_write(rt5677->regmap_physical, RT5677_DSP_I2C_ADDR_MSB,
		addr >> 16);
	if (ret < 0) {
		dev_err(codec->dev, "Failed to set addr msb value: %d\n", ret);
		goto err;
	}

	ret = regmap_write(rt5677->regmap_physical, RT5677_DSP_I2C_ADDR_LSB,
		addr & 0xffff);
	if (ret < 0) {
		dev_err(codec->dev, "Failed to set addr lsb value: %d\n", ret);
		goto err;
	}

	ret = regmap_write(rt5677->regmap_physical, RT5677_DSP_I2C_OP_CODE,
		0x0002);
	if (ret < 0) {
		dev_err(codec->dev, "Failed to set op code value: %d\n", ret);
		goto err;
	}

	regmap_read(rt5677->regmap_physical, RT5677_DSP_I2C_DATA_MSB, &msb);
	regmap_read(rt5677->regmap_physical, RT5677_DSP_I2C_DATA_LSB, &lsb);
	*value = (msb << 16) | lsb;

err:
	mutex_unlock(&rt5677->dsp_cmd_lock);

	return ret;
}

/**
 * rt5677_dsp_mode_i2c_write - Write register on DSP mode.
 * rt5677: Private Data.
 * @reg: Register index.
 * @value: Register data.
 *
 *
 * Returns 0 for success or negative error code.
 */
static int rt5677_dsp_mode_i2c_write(struct rt5677_priv *rt5677,
		unsigned int reg, unsigned int value)
{
	return rt5677_dsp_mode_i2c_write_addr(rt5677, 0x18020000 + reg * 2,
		value, 0x0001);
}

/**
 * rt5677_dsp_mode_i2c_read - Read register on DSP mode.
 * @codec: SoC audio codec device.
 * @reg: Register index.
 * @value: Register data.
 *
 *
 * Returns 0 for success or negative error code.
 */
static int rt5677_dsp_mode_i2c_read(
	struct rt5677_priv *rt5677, unsigned int reg, unsigned int *value)
{
	int ret = rt5677_dsp_mode_i2c_read_addr(rt5677, 0x18020000 + reg * 2,
		value);

	*value &= 0xffff;

	return ret;
}

static void rt5677_set_dsp_mode(struct snd_soc_codec *codec, bool on)
{
	struct rt5677_priv *rt5677 = snd_soc_codec_get_drvdata(codec);

	if (on) {
		regmap_update_bits(rt5677->regmap, RT5677_PWR_DSP1, 0x2, 0x2);
		rt5677->is_dsp_mode = true;
	} else {
		regmap_update_bits(rt5677->regmap, RT5677_PWR_DSP1, 0x2, 0x0);
		rt5677->is_dsp_mode = false;
	}
}

static int rt5677_set_dsp_vad(struct snd_soc_codec *codec, bool on)
{
	struct rt5677_priv *rt5677 = snd_soc_codec_get_drvdata(codec);
	static bool activity;
	int ret;

	if (!IS_ENABLED(CONFIG_SND_SOC_RT5677_SPI))
		return -ENXIO;

	if (on && !activity) {
		activity = true;

		regcache_cache_only(rt5677->regmap, false);
		regcache_cache_bypass(rt5677->regmap, true);

		regmap_update_bits(rt5677->regmap, RT5677_DIG_MISC, 0x1, 0x1);
		regmap_update_bits(rt5677->regmap,
			RT5677_PR_BASE + RT5677_BIAS_CUR4, 0x0f00, 0x0f00);
		regmap_update_bits(rt5677->regmap, RT5677_PWR_ANLG1,
			RT5677_LDO1_SEL_MASK, 0x0);
		regmap_update_bits(rt5677->regmap, RT5677_PWR_ANLG2,
			RT5677_PWR_LDO1, RT5677_PWR_LDO1);
		switch (rt5677->type) {
		case RT5677:
			regmap_update_bits(rt5677->regmap, RT5677_GLB_CLK1,
				RT5677_MCLK_SRC_MASK, RT5677_MCLK2_SRC);
			regmap_update_bits(rt5677->regmap, RT5677_GLB_CLK2,
				RT5677_PLL2_PR_SRC_MASK |
				RT5677_DSP_CLK_SRC_MASK,
				RT5677_PLL2_PR_SRC_MCLK2 |
				RT5677_DSP_CLK_SRC_BYPASS);
			break;
		case RT5676:
			regmap_update_bits(rt5677->regmap, RT5677_GLB_CLK2,
				RT5677_DSP_CLK_SRC_MASK,
				RT5677_DSP_CLK_SRC_BYPASS);
			break;
		default:
			break;
		}
		regmap_write(rt5677->regmap, RT5677_PWR_DSP2, 0x07ff);
		regmap_write(rt5677->regmap, RT5677_PWR_DSP1, 0x07fd);
		rt5677_set_dsp_mode(codec, true);

		ret = request_firmware(&rt5677->fw1, RT5677_FIRMWARE1,
			codec->dev);
		if (ret == 0) {
			rt5677_spi_write_firmware(0x50000000, rt5677->fw1);
			release_firmware(rt5677->fw1);
		}

		ret = request_firmware(&rt5677->fw2, RT5677_FIRMWARE2,
			codec->dev);
		if (ret == 0) {
			rt5677_spi_write_firmware(0x60000000, rt5677->fw2);
			release_firmware(rt5677->fw2);
		}

		regmap_update_bits(rt5677->regmap, RT5677_PWR_DSP1, 0x1, 0x0);

		regcache_cache_bypass(rt5677->regmap, false);
		regcache_cache_only(rt5677->regmap, true);
	} else if (!on && activity) {
		activity = false;

		regcache_cache_only(rt5677->regmap, false);
		regcache_cache_bypass(rt5677->regmap, true);

		regmap_update_bits(rt5677->regmap, RT5677_PWR_DSP1, 0x1, 0x1);
		rt5677_set_dsp_mode(codec, false);
		regmap_write(rt5677->regmap, RT5677_PWR_DSP1, 0x0001);

		regmap_write(rt5677->regmap, RT5677_RESET, 0x10ec);

		regcache_cache_bypass(rt5677->regmap, false);
		regcache_mark_dirty(rt5677->regmap);
		regcache_sync(rt5677->regmap);
	}

	return 0;
}

static const DECLARE_TLV_DB_SCALE(dac_vol_tlv, -6525, 75, 0);
static const DECLARE_TLV_DB_SCALE(adc_vol_tlv, -1725, 75, 0);
static const DECLARE_TLV_DB_SCALE(adc_bst_tlv, 0, 1200, 0);
static const DECLARE_TLV_DB_SCALE(st_vol_tlv, -4650, 150, 0);

/* {0, +20, +24, +30, +35, +40, +44, +50, +52} dB */
static const DECLARE_TLV_DB_RANGE(bst_tlv,
	0, 0, TLV_DB_SCALE_ITEM(0, 0, 0),
	1, 1, TLV_DB_SCALE_ITEM(2000, 0, 0),
	2, 2, TLV_DB_SCALE_ITEM(2400, 0, 0),
	3, 5, TLV_DB_SCALE_ITEM(3000, 500, 0),
	6, 6, TLV_DB_SCALE_ITEM(4400, 0, 0),
	7, 7, TLV_DB_SCALE_ITEM(5000, 0, 0),
	8, 8, TLV_DB_SCALE_ITEM(5200, 0, 0)
);

static int rt5677_dsp_vad_get(struct snd_kcontrol *kcontrol,
		struct snd_ctl_elem_value *ucontrol)
{
	struct snd_soc_component *component = snd_kcontrol_chip(kcontrol);
	struct rt5677_priv *rt5677 = snd_soc_component_get_drvdata(component);

	ucontrol->value.integer.value[0] = rt5677->dsp_vad_en;

	return 0;
}

static int rt5677_dsp_vad_put(struct snd_kcontrol *kcontrol,
		struct snd_ctl_elem_value *ucontrol)
{
	struct snd_soc_component *component = snd_kcontrol_chip(kcontrol);
	struct rt5677_priv *rt5677 = snd_soc_component_get_drvdata(component);
	struct snd_soc_codec *codec = snd_soc_component_to_codec(component);

	rt5677->dsp_vad_en = !!ucontrol->value.integer.value[0];

	if (snd_soc_codec_get_bias_level(codec) == SND_SOC_BIAS_OFF)
		rt5677_set_dsp_vad(codec, rt5677->dsp_vad_en);

	return 0;
}

static const struct snd_kcontrol_new rt5677_snd_controls[] = {
	/* OUTPUT Control */
	SOC_SINGLE("OUT1 Playback Switch", RT5677_LOUT1,
		RT5677_LOUT1_L_MUTE_SFT, 1, 1),
	SOC_SINGLE("OUT2 Playback Switch", RT5677_LOUT1,
		RT5677_LOUT2_L_MUTE_SFT, 1, 1),
	SOC_SINGLE("OUT3 Playback Switch", RT5677_LOUT1,
		RT5677_LOUT3_L_MUTE_SFT, 1, 1),

	/* DAC Digital Volume */
	SOC_DOUBLE_TLV("DAC1 Playback Volume", RT5677_DAC1_DIG_VOL,
		RT5677_L_VOL_SFT, RT5677_R_VOL_SFT, 87, 0, dac_vol_tlv),
	SOC_DOUBLE_TLV("DAC2 Playback Volume", RT5677_DAC2_DIG_VOL,
		RT5677_L_VOL_SFT, RT5677_R_VOL_SFT, 87, 0, dac_vol_tlv),
	SOC_DOUBLE_TLV("DAC3 Playback Volume", RT5677_DAC3_DIG_VOL,
		RT5677_L_VOL_SFT, RT5677_R_VOL_SFT, 87, 0, dac_vol_tlv),
	SOC_DOUBLE_TLV("DAC4 Playback Volume", RT5677_DAC4_DIG_VOL,
		RT5677_L_VOL_SFT, RT5677_R_VOL_SFT, 87, 0, dac_vol_tlv),

	/* IN1/IN2 Control */
	SOC_SINGLE_TLV("IN1 Boost", RT5677_IN1, RT5677_BST_SFT1, 8, 0, bst_tlv),
	SOC_SINGLE_TLV("IN2 Boost", RT5677_IN1, RT5677_BST_SFT2, 8, 0, bst_tlv),

	/* ADC Digital Volume Control */
	SOC_DOUBLE("ADC1 Capture Switch", RT5677_STO1_ADC_DIG_VOL,
		RT5677_L_MUTE_SFT, RT5677_R_MUTE_SFT, 1, 1),
	SOC_DOUBLE("ADC2 Capture Switch", RT5677_STO2_ADC_DIG_VOL,
		RT5677_L_MUTE_SFT, RT5677_R_MUTE_SFT, 1, 1),
	SOC_DOUBLE("ADC3 Capture Switch", RT5677_STO3_ADC_DIG_VOL,
		RT5677_L_MUTE_SFT, RT5677_R_MUTE_SFT, 1, 1),
	SOC_DOUBLE("ADC4 Capture Switch", RT5677_STO4_ADC_DIG_VOL,
		RT5677_L_MUTE_SFT, RT5677_R_MUTE_SFT, 1, 1),
	SOC_DOUBLE("Mono ADC Capture Switch", RT5677_MONO_ADC_DIG_VOL,
		RT5677_L_MUTE_SFT, RT5677_R_MUTE_SFT, 1, 1),

	SOC_DOUBLE_TLV("ADC1 Capture Volume", RT5677_STO1_ADC_DIG_VOL,
		RT5677_STO1_ADC_L_VOL_SFT, RT5677_STO1_ADC_R_VOL_SFT, 63, 0,
		adc_vol_tlv),
	SOC_DOUBLE_TLV("ADC2 Capture Volume", RT5677_STO2_ADC_DIG_VOL,
		RT5677_STO1_ADC_L_VOL_SFT, RT5677_STO1_ADC_R_VOL_SFT, 63, 0,
		adc_vol_tlv),
	SOC_DOUBLE_TLV("ADC3 Capture Volume", RT5677_STO3_ADC_DIG_VOL,
		RT5677_STO1_ADC_L_VOL_SFT, RT5677_STO1_ADC_R_VOL_SFT, 63, 0,
		adc_vol_tlv),
	SOC_DOUBLE_TLV("ADC4 Capture Volume", RT5677_STO4_ADC_DIG_VOL,
		RT5677_STO1_ADC_L_VOL_SFT, RT5677_STO1_ADC_R_VOL_SFT, 63, 0,
		adc_vol_tlv),
	SOC_DOUBLE_TLV("Mono ADC Capture Volume", RT5677_MONO_ADC_DIG_VOL,
		RT5677_MONO_ADC_L_VOL_SFT, RT5677_MONO_ADC_R_VOL_SFT, 63, 0,
		adc_vol_tlv),

	/* Sidetone Control */
	SOC_SINGLE_TLV("Sidetone Volume", RT5677_SIDETONE_CTRL,
		RT5677_ST_VOL_SFT, 31, 0, st_vol_tlv),

	/* ADC Boost Volume Control */
	SOC_DOUBLE_TLV("STO1 ADC Boost Volume", RT5677_STO1_2_ADC_BST,
		RT5677_STO1_ADC_L_BST_SFT, RT5677_STO1_ADC_R_BST_SFT, 3, 0,
		adc_bst_tlv),
	SOC_DOUBLE_TLV("STO2 ADC Boost Volume", RT5677_STO1_2_ADC_BST,
		RT5677_STO2_ADC_L_BST_SFT, RT5677_STO2_ADC_R_BST_SFT, 3, 0,
		adc_bst_tlv),
	SOC_DOUBLE_TLV("STO3 ADC Boost Volume", RT5677_STO3_4_ADC_BST,
		RT5677_STO3_ADC_L_BST_SFT, RT5677_STO3_ADC_R_BST_SFT, 3, 0,
		adc_bst_tlv),
	SOC_DOUBLE_TLV("STO4 ADC Boost Volume", RT5677_STO3_4_ADC_BST,
		RT5677_STO4_ADC_L_BST_SFT, RT5677_STO4_ADC_R_BST_SFT, 3, 0,
		adc_bst_tlv),
	SOC_DOUBLE_TLV("Mono ADC Boost Volume", RT5677_ADC_BST_CTRL2,
		RT5677_MONO_ADC_L_BST_SFT, RT5677_MONO_ADC_R_BST_SFT, 3, 0,
		adc_bst_tlv),

	SOC_SINGLE_EXT("DSP VAD Switch", SND_SOC_NOPM, 0, 1, 0,
		rt5677_dsp_vad_get, rt5677_dsp_vad_put),
};

/**
 * set_dmic_clk - Set parameter of dmic.
 *
 * @w: DAPM widget.
 * @kcontrol: The kcontrol of this widget.
 * @event: Event id.
 *
 * Choose dmic clock between 1MHz and 3MHz.
 * It is better for clock to approximate 3MHz.
 */
static int set_dmic_clk(struct snd_soc_dapm_widget *w,
	struct snd_kcontrol *kcontrol, int event)
{
	struct snd_soc_codec *codec = snd_soc_dapm_to_codec(w->dapm);
	struct rt5677_priv *rt5677 = snd_soc_codec_get_drvdata(codec);
	int idx, rate;

	rate = rt5677->sysclk / rl6231_get_pre_div(rt5677->regmap,
		RT5677_CLK_TREE_CTRL1, RT5677_I2S_PD1_SFT);
	idx = rl6231_calc_dmic_clk(rate);
	if (idx < 0)
		dev_err(codec->dev, "Failed to set DMIC clock\n");
	else
		regmap_update_bits(rt5677->regmap, RT5677_DMIC_CTRL1,
			RT5677_DMIC_CLK_MASK, idx << RT5677_DMIC_CLK_SFT);
	return idx;
}

static int is_sys_clk_from_pll(struct snd_soc_dapm_widget *source,
			 struct snd_soc_dapm_widget *sink)
{
	struct snd_soc_codec *codec = snd_soc_dapm_to_codec(source->dapm);
	struct rt5677_priv *rt5677 = snd_soc_codec_get_drvdata(codec);
	unsigned int val;

	regmap_read(rt5677->regmap, RT5677_GLB_CLK1, &val);
	val &= RT5677_SCLK_SRC_MASK;
	if (val == RT5677_SCLK_SRC_PLL1)
		return 1;
	else
		return 0;
}

static int is_using_asrc(struct snd_soc_dapm_widget *source,
			 struct snd_soc_dapm_widget *sink)
{
	struct snd_soc_codec *codec = snd_soc_dapm_to_codec(source->dapm);
	struct rt5677_priv *rt5677 = snd_soc_codec_get_drvdata(codec);
	unsigned int reg, shift, val;

	if (source->reg == RT5677_ASRC_1) {
		switch (source->shift) {
		case 12:
			reg = RT5677_ASRC_4;
			shift = 0;
			break;
		case 13:
			reg = RT5677_ASRC_4;
			shift = 4;
			break;
		case 14:
			reg = RT5677_ASRC_4;
			shift = 8;
			break;
		case 15:
			reg = RT5677_ASRC_4;
			shift = 12;
			break;
		default:
			return 0;
		}
	} else {
		switch (source->shift) {
		case 0:
			reg = RT5677_ASRC_6;
			shift = 8;
			break;
		case 1:
			reg = RT5677_ASRC_6;
			shift = 12;
			break;
		case 2:
			reg = RT5677_ASRC_5;
			shift = 0;
			break;
		case 3:
			reg = RT5677_ASRC_5;
			shift = 4;
			break;
		case 4:
			reg = RT5677_ASRC_5;
			shift = 8;
			break;
		case 5:
			reg = RT5677_ASRC_5;
			shift = 12;
			break;
		case 12:
			reg = RT5677_ASRC_3;
			shift = 0;
			break;
		case 13:
			reg = RT5677_ASRC_3;
			shift = 4;
			break;
		case 14:
			reg = RT5677_ASRC_3;
			shift = 12;
			break;
		default:
			return 0;
		}
	}

	regmap_read(rt5677->regmap, reg, &val);
	val = (val >> shift) & 0xf;

	switch (val) {
	case 1 ... 6:
		return 1;
	default:
		return 0;
	}

}

static int can_use_asrc(struct snd_soc_dapm_widget *source,
			 struct snd_soc_dapm_widget *sink)
{
	struct snd_soc_codec *codec = snd_soc_dapm_to_codec(source->dapm);
	struct rt5677_priv *rt5677 = snd_soc_codec_get_drvdata(codec);

	if (rt5677->sysclk > rt5677->lrck[RT5677_AIF1] * 384)
		return 1;

	return 0;
}

/**
 * rt5677_sel_asrc_clk_src - select ASRC clock source for a set of filters
 * @codec: SoC audio codec device.
 * @filter_mask: mask of filters.
 * @clk_src: clock source
 *
 * The ASRC function is for asynchronous MCLK and LRCK. Also, since RT5677 can
 * only support standard 32fs or 64fs i2s format, ASRC should be enabled to
 * support special i2s clock format such as Intel's 100fs(100 * sampling rate).
 * ASRC function will track i2s clock and generate a corresponding system clock
 * for codec. This function provides an API to select the clock source for a
 * set of filters specified by the mask. And the codec driver will turn on ASRC
 * for these filters if ASRC is selected as their clock source.
 */
int rt5677_sel_asrc_clk_src(struct snd_soc_codec *codec,
		unsigned int filter_mask, unsigned int clk_src)
{
	struct rt5677_priv *rt5677 = snd_soc_codec_get_drvdata(codec);
	unsigned int asrc3_mask = 0, asrc3_value = 0;
	unsigned int asrc4_mask = 0, asrc4_value = 0;
	unsigned int asrc5_mask = 0, asrc5_value = 0;
	unsigned int asrc6_mask = 0, asrc6_value = 0;
	unsigned int asrc7_mask = 0, asrc7_value = 0;
	unsigned int asrc8_mask = 0, asrc8_value = 0;

	switch (clk_src) {
	case RT5677_CLK_SEL_SYS:
	case RT5677_CLK_SEL_I2S1_ASRC:
	case RT5677_CLK_SEL_I2S2_ASRC:
	case RT5677_CLK_SEL_I2S3_ASRC:
	case RT5677_CLK_SEL_I2S4_ASRC:
	case RT5677_CLK_SEL_I2S5_ASRC:
	case RT5677_CLK_SEL_I2S6_ASRC:
	case RT5677_CLK_SEL_SYS2:
	case RT5677_CLK_SEL_SYS3:
	case RT5677_CLK_SEL_SYS4:
	case RT5677_CLK_SEL_SYS5:
	case RT5677_CLK_SEL_SYS6:
	case RT5677_CLK_SEL_SYS7:
		break;

	default:
		return -EINVAL;
	}

	/* ASRC 3 */
	if (filter_mask & RT5677_DA_STEREO_FILTER) {
		asrc3_mask |= RT5677_DA_STO_CLK_SEL_MASK;
		asrc3_value = (asrc3_value & ~RT5677_DA_STO_CLK_SEL_MASK)
			| (clk_src << RT5677_DA_STO_CLK_SEL_SFT);
	}

	if (filter_mask & RT5677_DA_MONO2_L_FILTER) {
		asrc3_mask |= RT5677_DA_MONO2L_CLK_SEL_MASK;
		asrc3_value = (asrc3_value & ~RT5677_DA_MONO2L_CLK_SEL_MASK)
			| (clk_src << RT5677_DA_MONO2L_CLK_SEL_SFT);
	}

	if (filter_mask & RT5677_DA_MONO2_R_FILTER) {
		asrc3_mask |= RT5677_DA_MONO2R_CLK_SEL_MASK;
		asrc3_value = (asrc3_value & ~RT5677_DA_MONO2R_CLK_SEL_MASK)
			| (clk_src << RT5677_DA_MONO2R_CLK_SEL_SFT);
	}

	if (asrc3_mask)
		regmap_update_bits(rt5677->regmap, RT5677_ASRC_3, asrc3_mask,
			asrc3_value);

	/* ASRC 4 */
	if (filter_mask & RT5677_DA_MONO3_L_FILTER) {
		asrc4_mask |= RT5677_DA_MONO3L_CLK_SEL_MASK;
		asrc4_value = (asrc4_value & ~RT5677_DA_MONO3L_CLK_SEL_MASK)
			| (clk_src << RT5677_DA_MONO3L_CLK_SEL_SFT);
	}

	if (filter_mask & RT5677_DA_MONO3_R_FILTER) {
		asrc4_mask |= RT5677_DA_MONO3R_CLK_SEL_MASK;
		asrc4_value = (asrc4_value & ~RT5677_DA_MONO3R_CLK_SEL_MASK)
			| (clk_src << RT5677_DA_MONO3R_CLK_SEL_SFT);
	}

	if (filter_mask & RT5677_DA_MONO4_L_FILTER) {
		asrc4_mask |= RT5677_DA_MONO4L_CLK_SEL_MASK;
		asrc4_value = (asrc4_value & ~RT5677_DA_MONO4L_CLK_SEL_MASK)
			| (clk_src << RT5677_DA_MONO4L_CLK_SEL_SFT);
	}

	if (filter_mask & RT5677_DA_MONO4_R_FILTER) {
		asrc4_mask |= RT5677_DA_MONO4R_CLK_SEL_MASK;
		asrc4_value = (asrc4_value & ~RT5677_DA_MONO4R_CLK_SEL_MASK)
			| (clk_src << RT5677_DA_MONO4R_CLK_SEL_SFT);
	}

	if (asrc4_mask)
		regmap_update_bits(rt5677->regmap, RT5677_ASRC_4, asrc4_mask,
			asrc4_value);

	/* ASRC 5 */
	if (filter_mask & RT5677_AD_STEREO1_FILTER) {
		asrc5_mask |= RT5677_AD_STO1_CLK_SEL_MASK;
		asrc5_value = (asrc5_value & ~RT5677_AD_STO1_CLK_SEL_MASK)
			| (clk_src << RT5677_AD_STO1_CLK_SEL_SFT);
	}

	if (filter_mask & RT5677_AD_STEREO2_FILTER) {
		asrc5_mask |= RT5677_AD_STO2_CLK_SEL_MASK;
		asrc5_value = (asrc5_value & ~RT5677_AD_STO2_CLK_SEL_MASK)
			| (clk_src << RT5677_AD_STO2_CLK_SEL_SFT);
	}

	if (filter_mask & RT5677_AD_STEREO3_FILTER) {
		asrc5_mask |= RT5677_AD_STO3_CLK_SEL_MASK;
		asrc5_value = (asrc5_value & ~RT5677_AD_STO3_CLK_SEL_MASK)
			| (clk_src << RT5677_AD_STO3_CLK_SEL_SFT);
	}

	if (filter_mask & RT5677_AD_STEREO4_FILTER) {
		asrc5_mask |= RT5677_AD_STO4_CLK_SEL_MASK;
		asrc5_value = (asrc5_value & ~RT5677_AD_STO4_CLK_SEL_MASK)
			| (clk_src << RT5677_AD_STO4_CLK_SEL_SFT);
	}

	if (asrc5_mask)
		regmap_update_bits(rt5677->regmap, RT5677_ASRC_5, asrc5_mask,
			asrc5_value);

	/* ASRC 6 */
	if (filter_mask & RT5677_AD_MONO_L_FILTER) {
		asrc6_mask |= RT5677_AD_MONOL_CLK_SEL_MASK;
		asrc6_value = (asrc6_value & ~RT5677_AD_MONOL_CLK_SEL_MASK)
			| (clk_src << RT5677_AD_MONOL_CLK_SEL_SFT);
	}

	if (filter_mask & RT5677_AD_MONO_R_FILTER) {
		asrc6_mask |= RT5677_AD_MONOR_CLK_SEL_MASK;
		asrc6_value = (asrc6_value & ~RT5677_AD_MONOR_CLK_SEL_MASK)
			| (clk_src << RT5677_AD_MONOR_CLK_SEL_SFT);
	}

	if (asrc6_mask)
		regmap_update_bits(rt5677->regmap, RT5677_ASRC_6, asrc6_mask,
			asrc6_value);

	/* ASRC 7 */
	if (filter_mask & RT5677_DSP_OB_0_3_FILTER) {
		asrc7_mask |= RT5677_DSP_OB_0_3_CLK_SEL_MASK;
		asrc7_value = (asrc7_value & ~RT5677_DSP_OB_0_3_CLK_SEL_MASK)
			| (clk_src << RT5677_DSP_OB_0_3_CLK_SEL_SFT);
	}

	if (filter_mask & RT5677_DSP_OB_4_7_FILTER) {
		asrc7_mask |= RT5677_DSP_OB_4_7_CLK_SEL_MASK;
		asrc7_value = (asrc7_value & ~RT5677_DSP_OB_4_7_CLK_SEL_MASK)
			| (clk_src << RT5677_DSP_OB_4_7_CLK_SEL_SFT);
	}

	if (asrc7_mask)
		regmap_update_bits(rt5677->regmap, RT5677_ASRC_7, asrc7_mask,
			asrc7_value);

	/* ASRC 8 */
	if (filter_mask & RT5677_I2S1_SOURCE) {
		asrc8_mask |= RT5677_I2S1_CLK_SEL_MASK;
		asrc8_value = (asrc8_value & ~RT5677_I2S1_CLK_SEL_MASK)
			| ((clk_src - 1) << RT5677_I2S1_CLK_SEL_SFT);
	}

	if (filter_mask & RT5677_I2S2_SOURCE) {
		asrc8_mask |= RT5677_I2S2_CLK_SEL_MASK;
		asrc8_value = (asrc8_value & ~RT5677_I2S2_CLK_SEL_MASK)
			| ((clk_src - 1) << RT5677_I2S2_CLK_SEL_SFT);
	}

	if (filter_mask & RT5677_I2S3_SOURCE) {
		asrc8_mask |= RT5677_I2S3_CLK_SEL_MASK;
		asrc8_value = (asrc8_value & ~RT5677_I2S3_CLK_SEL_MASK)
			| ((clk_src - 1) << RT5677_I2S3_CLK_SEL_SFT);
	}

	if (filter_mask & RT5677_I2S4_SOURCE) {
		asrc8_mask |= RT5677_I2S4_CLK_SEL_MASK;
		asrc8_value = (asrc8_value & ~RT5677_I2S4_CLK_SEL_MASK)
			| ((clk_src - 1) << RT5677_I2S4_CLK_SEL_SFT);
	}

	if (asrc8_mask)
		regmap_update_bits(rt5677->regmap, RT5677_ASRC_8, asrc8_mask,
			asrc8_value);

	return 0;
}
EXPORT_SYMBOL_GPL(rt5677_sel_asrc_clk_src);

static int rt5677_dmic_use_asrc(struct snd_soc_dapm_widget *source,
			 struct snd_soc_dapm_widget *sink)
{
	struct snd_soc_codec *codec = snd_soc_dapm_to_codec(source->dapm);
	struct rt5677_priv *rt5677 = snd_soc_codec_get_drvdata(codec);
	unsigned int asrc_setting;

	switch (source->shift) {
	case 11:
		regmap_read(rt5677->regmap, RT5677_ASRC_5, &asrc_setting);
		asrc_setting = (asrc_setting & RT5677_AD_STO1_CLK_SEL_MASK) >>
				RT5677_AD_STO1_CLK_SEL_SFT;
		break;

	case 10:
		regmap_read(rt5677->regmap, RT5677_ASRC_5, &asrc_setting);
		asrc_setting = (asrc_setting & RT5677_AD_STO2_CLK_SEL_MASK) >>
				RT5677_AD_STO2_CLK_SEL_SFT;
		break;

	case 9:
		regmap_read(rt5677->regmap, RT5677_ASRC_5, &asrc_setting);
		asrc_setting = (asrc_setting & RT5677_AD_STO3_CLK_SEL_MASK) >>
				RT5677_AD_STO3_CLK_SEL_SFT;
		break;

	case 8:
		regmap_read(rt5677->regmap, RT5677_ASRC_5, &asrc_setting);
		asrc_setting = (asrc_setting & RT5677_AD_STO4_CLK_SEL_MASK) >>
			RT5677_AD_STO4_CLK_SEL_SFT;
		break;

	case 7:
		regmap_read(rt5677->regmap, RT5677_ASRC_6, &asrc_setting);
		asrc_setting = (asrc_setting & RT5677_AD_MONOL_CLK_SEL_MASK) >>
			RT5677_AD_MONOL_CLK_SEL_SFT;
		break;

	case 6:
		regmap_read(rt5677->regmap, RT5677_ASRC_6, &asrc_setting);
		asrc_setting = (asrc_setting & RT5677_AD_MONOR_CLK_SEL_MASK) >>
			RT5677_AD_MONOR_CLK_SEL_SFT;
		break;

	default:
		return 0;
	}

	if (asrc_setting >= RT5677_CLK_SEL_I2S1_ASRC &&
	    asrc_setting <= RT5677_CLK_SEL_I2S6_ASRC)
		return 1;

	return 0;
}

/* Digital Mixer */
static const struct snd_kcontrol_new rt5677_sto1_adc_l_mix[] = {
	SOC_DAPM_SINGLE("ADC1 Switch", RT5677_STO1_ADC_MIXER,
			RT5677_M_STO1_ADC_L1_SFT, 1, 1),
	SOC_DAPM_SINGLE("ADC2 Switch", RT5677_STO1_ADC_MIXER,
			RT5677_M_STO1_ADC_L2_SFT, 1, 1),
};

static const struct snd_kcontrol_new rt5677_sto1_adc_r_mix[] = {
	SOC_DAPM_SINGLE("ADC1 Switch", RT5677_STO1_ADC_MIXER,
			RT5677_M_STO1_ADC_R1_SFT, 1, 1),
	SOC_DAPM_SINGLE("ADC2 Switch", RT5677_STO1_ADC_MIXER,
			RT5677_M_STO1_ADC_R2_SFT, 1, 1),
};

static const struct snd_kcontrol_new rt5677_sto2_adc_l_mix[] = {
	SOC_DAPM_SINGLE("ADC1 Switch", RT5677_STO2_ADC_MIXER,
			RT5677_M_STO2_ADC_L1_SFT, 1, 1),
	SOC_DAPM_SINGLE("ADC2 Switch", RT5677_STO2_ADC_MIXER,
			RT5677_M_STO2_ADC_L2_SFT, 1, 1),
};

static const struct snd_kcontrol_new rt5677_sto2_adc_r_mix[] = {
	SOC_DAPM_SINGLE("ADC1 Switch", RT5677_STO2_ADC_MIXER,
			RT5677_M_STO2_ADC_R1_SFT, 1, 1),
	SOC_DAPM_SINGLE("ADC2 Switch", RT5677_STO2_ADC_MIXER,
			RT5677_M_STO2_ADC_R2_SFT, 1, 1),
};

static const struct snd_kcontrol_new rt5677_sto3_adc_l_mix[] = {
	SOC_DAPM_SINGLE("ADC1 Switch", RT5677_STO3_ADC_MIXER,
			RT5677_M_STO3_ADC_L1_SFT, 1, 1),
	SOC_DAPM_SINGLE("ADC2 Switch", RT5677_STO3_ADC_MIXER,
			RT5677_M_STO3_ADC_L2_SFT, 1, 1),
};

static const struct snd_kcontrol_new rt5677_sto3_adc_r_mix[] = {
	SOC_DAPM_SINGLE("ADC1 Switch", RT5677_STO3_ADC_MIXER,
			RT5677_M_STO3_ADC_R1_SFT, 1, 1),
	SOC_DAPM_SINGLE("ADC2 Switch", RT5677_STO3_ADC_MIXER,
			RT5677_M_STO3_ADC_R2_SFT, 1, 1),
};

static const struct snd_kcontrol_new rt5677_sto4_adc_l_mix[] = {
	SOC_DAPM_SINGLE("ADC1 Switch", RT5677_STO4_ADC_MIXER,
			RT5677_M_STO4_ADC_L1_SFT, 1, 1),
	SOC_DAPM_SINGLE("ADC2 Switch", RT5677_STO4_ADC_MIXER,
			RT5677_M_STO4_ADC_L2_SFT, 1, 1),
};

static const struct snd_kcontrol_new rt5677_sto4_adc_r_mix[] = {
	SOC_DAPM_SINGLE("ADC1 Switch", RT5677_STO4_ADC_MIXER,
			RT5677_M_STO4_ADC_R1_SFT, 1, 1),
	SOC_DAPM_SINGLE("ADC2 Switch", RT5677_STO4_ADC_MIXER,
			RT5677_M_STO4_ADC_R2_SFT, 1, 1),
};

static const struct snd_kcontrol_new rt5677_mono_adc_l_mix[] = {
	SOC_DAPM_SINGLE("ADC1 Switch", RT5677_MONO_ADC_MIXER,
			RT5677_M_MONO_ADC_L1_SFT, 1, 1),
	SOC_DAPM_SINGLE("ADC2 Switch", RT5677_MONO_ADC_MIXER,
			RT5677_M_MONO_ADC_L2_SFT, 1, 1),
};

static const struct snd_kcontrol_new rt5677_mono_adc_r_mix[] = {
	SOC_DAPM_SINGLE("ADC1 Switch", RT5677_MONO_ADC_MIXER,
			RT5677_M_MONO_ADC_R1_SFT, 1, 1),
	SOC_DAPM_SINGLE("ADC2 Switch", RT5677_MONO_ADC_MIXER,
			RT5677_M_MONO_ADC_R2_SFT, 1, 1),
};

static const struct snd_kcontrol_new rt5677_dac_l_mix[] = {
	SOC_DAPM_SINGLE("Stereo ADC Switch", RT5677_ADC_IF_DSP_DAC1_MIXER,
			RT5677_M_ADDA_MIXER1_L_SFT, 1, 1),
	SOC_DAPM_SINGLE("DAC1 Switch", RT5677_ADC_IF_DSP_DAC1_MIXER,
			RT5677_M_DAC1_L_SFT, 1, 1),
};

static const struct snd_kcontrol_new rt5677_dac_r_mix[] = {
	SOC_DAPM_SINGLE("Stereo ADC Switch", RT5677_ADC_IF_DSP_DAC1_MIXER,
			RT5677_M_ADDA_MIXER1_R_SFT, 1, 1),
	SOC_DAPM_SINGLE("DAC1 Switch", RT5677_ADC_IF_DSP_DAC1_MIXER,
			RT5677_M_DAC1_R_SFT, 1, 1),
};

static const struct snd_kcontrol_new rt5677_sto1_dac_l_mix[] = {
	SOC_DAPM_SINGLE_AUTODISABLE("ST L Switch", RT5677_STO1_DAC_MIXER,
			RT5677_M_ST_DAC1_L_SFT, 1, 1),
	SOC_DAPM_SINGLE_AUTODISABLE("DAC1 L Switch", RT5677_STO1_DAC_MIXER,
			RT5677_M_DAC1_L_STO_L_SFT, 1, 1),
	SOC_DAPM_SINGLE_AUTODISABLE("DAC2 L Switch", RT5677_STO1_DAC_MIXER,
			RT5677_M_DAC2_L_STO_L_SFT, 1, 1),
	SOC_DAPM_SINGLE_AUTODISABLE("DAC1 R Switch", RT5677_STO1_DAC_MIXER,
			RT5677_M_DAC1_R_STO_L_SFT, 1, 1),
};

static const struct snd_kcontrol_new rt5677_sto1_dac_r_mix[] = {
	SOC_DAPM_SINGLE_AUTODISABLE("ST R Switch", RT5677_STO1_DAC_MIXER,
			RT5677_M_ST_DAC1_R_SFT, 1, 1),
	SOC_DAPM_SINGLE_AUTODISABLE("DAC1 R Switch", RT5677_STO1_DAC_MIXER,
			RT5677_M_DAC1_R_STO_R_SFT, 1, 1),
	SOC_DAPM_SINGLE_AUTODISABLE("DAC2 R Switch", RT5677_STO1_DAC_MIXER,
			RT5677_M_DAC2_R_STO_R_SFT, 1, 1),
	SOC_DAPM_SINGLE_AUTODISABLE("DAC1 L Switch", RT5677_STO1_DAC_MIXER,
			RT5677_M_DAC1_L_STO_R_SFT, 1, 1),
};

static const struct snd_kcontrol_new rt5677_mono_dac_l_mix[] = {
	SOC_DAPM_SINGLE_AUTODISABLE("ST L Switch", RT5677_MONO_DAC_MIXER,
			RT5677_M_ST_DAC2_L_SFT, 1, 1),
	SOC_DAPM_SINGLE_AUTODISABLE("DAC1 L Switch", RT5677_MONO_DAC_MIXER,
			RT5677_M_DAC1_L_MONO_L_SFT, 1, 1),
	SOC_DAPM_SINGLE_AUTODISABLE("DAC2 L Switch", RT5677_MONO_DAC_MIXER,
			RT5677_M_DAC2_L_MONO_L_SFT, 1, 1),
	SOC_DAPM_SINGLE_AUTODISABLE("DAC2 R Switch", RT5677_MONO_DAC_MIXER,
			RT5677_M_DAC2_R_MONO_L_SFT, 1, 1),
};

static const struct snd_kcontrol_new rt5677_mono_dac_r_mix[] = {
	SOC_DAPM_SINGLE_AUTODISABLE("ST R Switch", RT5677_MONO_DAC_MIXER,
			RT5677_M_ST_DAC2_R_SFT, 1, 1),
	SOC_DAPM_SINGLE_AUTODISABLE("DAC1 R Switch", RT5677_MONO_DAC_MIXER,
			RT5677_M_DAC1_R_MONO_R_SFT, 1, 1),
	SOC_DAPM_SINGLE_AUTODISABLE("DAC2 R Switch", RT5677_MONO_DAC_MIXER,
			RT5677_M_DAC2_R_MONO_R_SFT, 1, 1),
	SOC_DAPM_SINGLE_AUTODISABLE("DAC2 L Switch", RT5677_MONO_DAC_MIXER,
			RT5677_M_DAC2_L_MONO_R_SFT, 1, 1),
};

static const struct snd_kcontrol_new rt5677_dd1_l_mix[] = {
	SOC_DAPM_SINGLE_AUTODISABLE("Sto DAC Mix L Switch", RT5677_DD1_MIXER,
			RT5677_M_STO_L_DD1_L_SFT, 1, 1),
	SOC_DAPM_SINGLE_AUTODISABLE("Mono DAC Mix L Switch", RT5677_DD1_MIXER,
			RT5677_M_MONO_L_DD1_L_SFT, 1, 1),
	SOC_DAPM_SINGLE_AUTODISABLE("DAC3 L Switch", RT5677_DD1_MIXER,
			RT5677_M_DAC3_L_DD1_L_SFT, 1, 1),
	SOC_DAPM_SINGLE_AUTODISABLE("DAC3 R Switch", RT5677_DD1_MIXER,
			RT5677_M_DAC3_R_DD1_L_SFT, 1, 1),
};

static const struct snd_kcontrol_new rt5677_dd1_r_mix[] = {
	SOC_DAPM_SINGLE_AUTODISABLE("Sto DAC Mix R Switch", RT5677_DD1_MIXER,
			RT5677_M_STO_R_DD1_R_SFT, 1, 1),
	SOC_DAPM_SINGLE_AUTODISABLE("Mono DAC Mix R Switch", RT5677_DD1_MIXER,
			RT5677_M_MONO_R_DD1_R_SFT, 1, 1),
	SOC_DAPM_SINGLE_AUTODISABLE("DAC3 R Switch", RT5677_DD1_MIXER,
			RT5677_M_DAC3_R_DD1_R_SFT, 1, 1),
	SOC_DAPM_SINGLE_AUTODISABLE("DAC3 L Switch", RT5677_DD1_MIXER,
			RT5677_M_DAC3_L_DD1_R_SFT, 1, 1),
};

static const struct snd_kcontrol_new rt5677_dd2_l_mix[] = {
	SOC_DAPM_SINGLE_AUTODISABLE("Sto DAC Mix L Switch", RT5677_DD2_MIXER,
			RT5677_M_STO_L_DD2_L_SFT, 1, 1),
	SOC_DAPM_SINGLE_AUTODISABLE("Mono DAC Mix L Switch", RT5677_DD2_MIXER,
			RT5677_M_MONO_L_DD2_L_SFT, 1, 1),
	SOC_DAPM_SINGLE_AUTODISABLE("DAC4 L Switch", RT5677_DD2_MIXER,
			RT5677_M_DAC4_L_DD2_L_SFT, 1, 1),
	SOC_DAPM_SINGLE_AUTODISABLE("DAC4 R Switch", RT5677_DD2_MIXER,
			RT5677_M_DAC4_R_DD2_L_SFT, 1, 1),
};

static const struct snd_kcontrol_new rt5677_dd2_r_mix[] = {
	SOC_DAPM_SINGLE_AUTODISABLE("Sto DAC Mix R Switch", RT5677_DD2_MIXER,
			RT5677_M_STO_R_DD2_R_SFT, 1, 1),
	SOC_DAPM_SINGLE_AUTODISABLE("Mono DAC Mix R Switch", RT5677_DD2_MIXER,
			RT5677_M_MONO_R_DD2_R_SFT, 1, 1),
	SOC_DAPM_SINGLE_AUTODISABLE("DAC4 R Switch", RT5677_DD2_MIXER,
			RT5677_M_DAC4_R_DD2_R_SFT, 1, 1),
	SOC_DAPM_SINGLE_AUTODISABLE("DAC4 L Switch", RT5677_DD2_MIXER,
			RT5677_M_DAC4_L_DD2_R_SFT, 1, 1),
};

static const struct snd_kcontrol_new rt5677_ob_01_mix[] = {
	SOC_DAPM_SINGLE("IB01 Switch", RT5677_DSP_OUTB_0123_MIXER_CTRL,
			RT5677_DSP_IB_01_H_SFT, 1, 1),
	SOC_DAPM_SINGLE("IB23 Switch", RT5677_DSP_OUTB_0123_MIXER_CTRL,
			RT5677_DSP_IB_23_H_SFT, 1, 1),
	SOC_DAPM_SINGLE("IB45 Switch", RT5677_DSP_OUTB_0123_MIXER_CTRL,
			RT5677_DSP_IB_45_H_SFT, 1, 1),
	SOC_DAPM_SINGLE("IB6 Switch", RT5677_DSP_OUTB_0123_MIXER_CTRL,
			RT5677_DSP_IB_6_H_SFT, 1, 1),
	SOC_DAPM_SINGLE("IB7 Switch", RT5677_DSP_OUTB_0123_MIXER_CTRL,
			RT5677_DSP_IB_7_H_SFT, 1, 1),
	SOC_DAPM_SINGLE("IB8 Switch", RT5677_DSP_OUTB_0123_MIXER_CTRL,
			RT5677_DSP_IB_8_H_SFT, 1, 1),
	SOC_DAPM_SINGLE("IB9 Switch", RT5677_DSP_OUTB_0123_MIXER_CTRL,
			RT5677_DSP_IB_9_H_SFT, 1, 1),
};

static const struct snd_kcontrol_new rt5677_ob_23_mix[] = {
	SOC_DAPM_SINGLE("IB01 Switch", RT5677_DSP_OUTB_0123_MIXER_CTRL,
			RT5677_DSP_IB_01_L_SFT, 1, 1),
	SOC_DAPM_SINGLE("IB23 Switch", RT5677_DSP_OUTB_0123_MIXER_CTRL,
			RT5677_DSP_IB_23_L_SFT, 1, 1),
	SOC_DAPM_SINGLE("IB45 Switch", RT5677_DSP_OUTB_0123_MIXER_CTRL,
			RT5677_DSP_IB_45_L_SFT, 1, 1),
	SOC_DAPM_SINGLE("IB6 Switch", RT5677_DSP_OUTB_0123_MIXER_CTRL,
			RT5677_DSP_IB_6_L_SFT, 1, 1),
	SOC_DAPM_SINGLE("IB7 Switch", RT5677_DSP_OUTB_0123_MIXER_CTRL,
			RT5677_DSP_IB_7_L_SFT, 1, 1),
	SOC_DAPM_SINGLE("IB8 Switch", RT5677_DSP_OUTB_0123_MIXER_CTRL,
			RT5677_DSP_IB_8_L_SFT, 1, 1),
	SOC_DAPM_SINGLE("IB9 Switch", RT5677_DSP_OUTB_0123_MIXER_CTRL,
			RT5677_DSP_IB_9_L_SFT, 1, 1),
};

static const struct snd_kcontrol_new rt5677_ob_4_mix[] = {
	SOC_DAPM_SINGLE("IB01 Switch", RT5677_DSP_OUTB_45_MIXER_CTRL,
			RT5677_DSP_IB_01_H_SFT, 1, 1),
	SOC_DAPM_SINGLE("IB23 Switch", RT5677_DSP_OUTB_45_MIXER_CTRL,
			RT5677_DSP_IB_23_H_SFT, 1, 1),
	SOC_DAPM_SINGLE("IB45 Switch", RT5677_DSP_OUTB_45_MIXER_CTRL,
			RT5677_DSP_IB_45_H_SFT, 1, 1),
	SOC_DAPM_SINGLE("IB6 Switch", RT5677_DSP_OUTB_45_MIXER_CTRL,
			RT5677_DSP_IB_6_H_SFT, 1, 1),
	SOC_DAPM_SINGLE("IB7 Switch", RT5677_DSP_OUTB_45_MIXER_CTRL,
			RT5677_DSP_IB_7_H_SFT, 1, 1),
	SOC_DAPM_SINGLE("IB8 Switch", RT5677_DSP_OUTB_45_MIXER_CTRL,
			RT5677_DSP_IB_8_H_SFT, 1, 1),
	SOC_DAPM_SINGLE("IB9 Switch", RT5677_DSP_OUTB_45_MIXER_CTRL,
			RT5677_DSP_IB_9_H_SFT, 1, 1),
};

static const struct snd_kcontrol_new rt5677_ob_5_mix[] = {
	SOC_DAPM_SINGLE("IB01 Switch", RT5677_DSP_OUTB_45_MIXER_CTRL,
			RT5677_DSP_IB_01_L_SFT, 1, 1),
	SOC_DAPM_SINGLE("IB23 Switch", RT5677_DSP_OUTB_45_MIXER_CTRL,
			RT5677_DSP_IB_23_L_SFT, 1, 1),
	SOC_DAPM_SINGLE("IB45 Switch", RT5677_DSP_OUTB_45_MIXER_CTRL,
			RT5677_DSP_IB_45_L_SFT, 1, 1),
	SOC_DAPM_SINGLE("IB6 Switch", RT5677_DSP_OUTB_45_MIXER_CTRL,
			RT5677_DSP_IB_6_L_SFT, 1, 1),
	SOC_DAPM_SINGLE("IB7 Switch", RT5677_DSP_OUTB_45_MIXER_CTRL,
			RT5677_DSP_IB_7_L_SFT, 1, 1),
	SOC_DAPM_SINGLE("IB8 Switch", RT5677_DSP_OUTB_45_MIXER_CTRL,
			RT5677_DSP_IB_8_L_SFT, 1, 1),
	SOC_DAPM_SINGLE("IB9 Switch", RT5677_DSP_OUTB_45_MIXER_CTRL,
			RT5677_DSP_IB_9_L_SFT, 1, 1),
};

static const struct snd_kcontrol_new rt5677_ob_6_mix[] = {
	SOC_DAPM_SINGLE("IB01 Switch", RT5677_DSP_OUTB_67_MIXER_CTRL,
			RT5677_DSP_IB_01_H_SFT, 1, 1),
	SOC_DAPM_SINGLE("IB23 Switch", RT5677_DSP_OUTB_67_MIXER_CTRL,
			RT5677_DSP_IB_23_H_SFT, 1, 1),
	SOC_DAPM_SINGLE("IB45 Switch", RT5677_DSP_OUTB_67_MIXER_CTRL,
			RT5677_DSP_IB_45_H_SFT, 1, 1),
	SOC_DAPM_SINGLE("IB6 Switch", RT5677_DSP_OUTB_67_MIXER_CTRL,
			RT5677_DSP_IB_6_H_SFT, 1, 1),
	SOC_DAPM_SINGLE("IB7 Switch", RT5677_DSP_OUTB_67_MIXER_CTRL,
			RT5677_DSP_IB_7_H_SFT, 1, 1),
	SOC_DAPM_SINGLE("IB8 Switch", RT5677_DSP_OUTB_67_MIXER_CTRL,
			RT5677_DSP_IB_8_H_SFT, 1, 1),
	SOC_DAPM_SINGLE("IB9 Switch", RT5677_DSP_OUTB_67_MIXER_CTRL,
			RT5677_DSP_IB_9_H_SFT, 1, 1),
};

static const struct snd_kcontrol_new rt5677_ob_7_mix[] = {
	SOC_DAPM_SINGLE("IB01 Switch", RT5677_DSP_OUTB_67_MIXER_CTRL,
			RT5677_DSP_IB_01_L_SFT, 1, 1),
	SOC_DAPM_SINGLE("IB23 Switch", RT5677_DSP_OUTB_67_MIXER_CTRL,
			RT5677_DSP_IB_23_L_SFT, 1, 1),
	SOC_DAPM_SINGLE("IB45 Switch", RT5677_DSP_OUTB_67_MIXER_CTRL,
			RT5677_DSP_IB_45_L_SFT, 1, 1),
	SOC_DAPM_SINGLE("IB6 Switch", RT5677_DSP_OUTB_67_MIXER_CTRL,
			RT5677_DSP_IB_6_L_SFT, 1, 1),
	SOC_DAPM_SINGLE("IB7 Switch", RT5677_DSP_OUTB_67_MIXER_CTRL,
			RT5677_DSP_IB_7_L_SFT, 1, 1),
	SOC_DAPM_SINGLE("IB8 Switch", RT5677_DSP_OUTB_67_MIXER_CTRL,
			RT5677_DSP_IB_8_L_SFT, 1, 1),
	SOC_DAPM_SINGLE("IB9 Switch", RT5677_DSP_OUTB_67_MIXER_CTRL,
			RT5677_DSP_IB_9_L_SFT, 1, 1),
};


/* Mux */
/* DAC1 L/R Source */ /* MX-29 [10:8] */
static const char * const rt5677_dac1_src[] = {
	"IF1 DAC 01", "IF2 DAC 01", "IF3 DAC LR", "IF4 DAC LR", "SLB DAC 01",
	"OB 01"
};

static SOC_ENUM_SINGLE_DECL(
	rt5677_dac1_enum, RT5677_ADC_IF_DSP_DAC1_MIXER,
	RT5677_DAC1_L_SEL_SFT, rt5677_dac1_src);

static const struct snd_kcontrol_new rt5677_dac1_mux =
	SOC_DAPM_ENUM("DAC1 Source", rt5677_dac1_enum);

/* ADDA1 L/R Source */ /* MX-29 [1:0] */
static const char * const rt5677_adda1_src[] = {
	"STO1 ADC MIX", "STO2 ADC MIX", "OB 67",
};

static SOC_ENUM_SINGLE_DECL(
	rt5677_adda1_enum, RT5677_ADC_IF_DSP_DAC1_MIXER,
	RT5677_ADDA1_SEL_SFT, rt5677_adda1_src);

static const struct snd_kcontrol_new rt5677_adda1_mux =
	SOC_DAPM_ENUM("ADDA1 Source", rt5677_adda1_enum);


/*DAC2 L/R Source*/ /* MX-1B [6:4] [2:0] */
static const char * const rt5677_dac2l_src[] = {
	"IF1 DAC 2", "IF2 DAC 2", "IF3 DAC L", "IF4 DAC L", "SLB DAC 2",
	"OB 2",
};

static SOC_ENUM_SINGLE_DECL(
	rt5677_dac2l_enum, RT5677_IF_DSP_DAC2_MIXER,
	RT5677_SEL_DAC2_L_SRC_SFT, rt5677_dac2l_src);

static const struct snd_kcontrol_new rt5677_dac2_l_mux =
	SOC_DAPM_ENUM("DAC2 L Source", rt5677_dac2l_enum);

static const char * const rt5677_dac2r_src[] = {
	"IF1 DAC 3", "IF2 DAC 3", "IF3 DAC R", "IF4 DAC R", "SLB DAC 3",
	"OB 3", "Haptic Generator", "VAD ADC"
};

static SOC_ENUM_SINGLE_DECL(
	rt5677_dac2r_enum, RT5677_IF_DSP_DAC2_MIXER,
	RT5677_SEL_DAC2_R_SRC_SFT, rt5677_dac2r_src);

static const struct snd_kcontrol_new rt5677_dac2_r_mux =
	SOC_DAPM_ENUM("DAC2 R Source", rt5677_dac2r_enum);

/*DAC3 L/R Source*/ /* MX-16 [6:4] [2:0] */
static const char * const rt5677_dac3l_src[] = {
	"IF1 DAC 4", "IF2 DAC 4", "IF3 DAC L", "IF4 DAC L",
	"SLB DAC 4", "OB 4"
};

static SOC_ENUM_SINGLE_DECL(
	rt5677_dac3l_enum, RT5677_IF_DSP_DAC3_4_MIXER,
	RT5677_SEL_DAC3_L_SRC_SFT, rt5677_dac3l_src);

static const struct snd_kcontrol_new rt5677_dac3_l_mux =
	SOC_DAPM_ENUM("DAC3 L Source", rt5677_dac3l_enum);

static const char * const rt5677_dac3r_src[] = {
	"IF1 DAC 5", "IF2 DAC 5", "IF3 DAC R", "IF4 DAC R",
	"SLB DAC 5", "OB 5"
};

static SOC_ENUM_SINGLE_DECL(
	rt5677_dac3r_enum, RT5677_IF_DSP_DAC3_4_MIXER,
	RT5677_SEL_DAC3_R_SRC_SFT, rt5677_dac3r_src);

static const struct snd_kcontrol_new rt5677_dac3_r_mux =
	SOC_DAPM_ENUM("DAC3 R Source", rt5677_dac3r_enum);

/*DAC4 L/R Source*/ /* MX-16 [14:12] [10:8] */
static const char * const rt5677_dac4l_src[] = {
	"IF1 DAC 6", "IF2 DAC 6", "IF3 DAC L", "IF4 DAC L",
	"SLB DAC 6", "OB 6"
};

static SOC_ENUM_SINGLE_DECL(
	rt5677_dac4l_enum, RT5677_IF_DSP_DAC3_4_MIXER,
	RT5677_SEL_DAC4_L_SRC_SFT, rt5677_dac4l_src);

static const struct snd_kcontrol_new rt5677_dac4_l_mux =
	SOC_DAPM_ENUM("DAC4 L Source", rt5677_dac4l_enum);

static const char * const rt5677_dac4r_src[] = {
	"IF1 DAC 7", "IF2 DAC 7", "IF3 DAC R", "IF4 DAC R",
	"SLB DAC 7", "OB 7"
};

static SOC_ENUM_SINGLE_DECL(
	rt5677_dac4r_enum, RT5677_IF_DSP_DAC3_4_MIXER,
	RT5677_SEL_DAC4_R_SRC_SFT, rt5677_dac4r_src);

static const struct snd_kcontrol_new rt5677_dac4_r_mux =
	SOC_DAPM_ENUM("DAC4 R Source", rt5677_dac4r_enum);

/* In/OutBound Source Pass SRC */ /* MX-A5 [3] [4] [0] [1] [2] */
static const char * const rt5677_iob_bypass_src[] = {
	"Bypass", "Pass SRC"
};

static SOC_ENUM_SINGLE_DECL(
	rt5677_ob01_bypass_src_enum, RT5677_DSP_IN_OUTB_CTRL,
	RT5677_SEL_SRC_OB01_SFT, rt5677_iob_bypass_src);

static const struct snd_kcontrol_new rt5677_ob01_bypass_src_mux =
	SOC_DAPM_ENUM("OB01 Bypass Source", rt5677_ob01_bypass_src_enum);

static SOC_ENUM_SINGLE_DECL(
	rt5677_ob23_bypass_src_enum, RT5677_DSP_IN_OUTB_CTRL,
	RT5677_SEL_SRC_OB23_SFT, rt5677_iob_bypass_src);

static const struct snd_kcontrol_new rt5677_ob23_bypass_src_mux =
	SOC_DAPM_ENUM("OB23 Bypass Source", rt5677_ob23_bypass_src_enum);

static SOC_ENUM_SINGLE_DECL(
	rt5677_ib01_bypass_src_enum, RT5677_DSP_IN_OUTB_CTRL,
	RT5677_SEL_SRC_IB01_SFT, rt5677_iob_bypass_src);

static const struct snd_kcontrol_new rt5677_ib01_bypass_src_mux =
	SOC_DAPM_ENUM("IB01 Bypass Source", rt5677_ib01_bypass_src_enum);

static SOC_ENUM_SINGLE_DECL(
	rt5677_ib23_bypass_src_enum, RT5677_DSP_IN_OUTB_CTRL,
	RT5677_SEL_SRC_IB23_SFT, rt5677_iob_bypass_src);

static const struct snd_kcontrol_new rt5677_ib23_bypass_src_mux =
	SOC_DAPM_ENUM("IB23 Bypass Source", rt5677_ib23_bypass_src_enum);

static SOC_ENUM_SINGLE_DECL(
	rt5677_ib45_bypass_src_enum, RT5677_DSP_IN_OUTB_CTRL,
	RT5677_SEL_SRC_IB45_SFT, rt5677_iob_bypass_src);

static const struct snd_kcontrol_new rt5677_ib45_bypass_src_mux =
	SOC_DAPM_ENUM("IB45 Bypass Source", rt5677_ib45_bypass_src_enum);

/* Stereo ADC Source 2 */ /* MX-27 MX26 MX25 [11:10] */
static const char * const rt5677_stereo_adc2_src[] = {
	"DD MIX1", "DMIC", "Stereo DAC MIX"
};

static SOC_ENUM_SINGLE_DECL(
	rt5677_stereo1_adc2_enum, RT5677_STO1_ADC_MIXER,
	RT5677_SEL_STO1_ADC2_SFT, rt5677_stereo_adc2_src);

static const struct snd_kcontrol_new rt5677_sto1_adc2_mux =
	SOC_DAPM_ENUM("Stereo1 ADC2 Source", rt5677_stereo1_adc2_enum);

static SOC_ENUM_SINGLE_DECL(
	rt5677_stereo2_adc2_enum, RT5677_STO2_ADC_MIXER,
	RT5677_SEL_STO2_ADC2_SFT, rt5677_stereo_adc2_src);

static const struct snd_kcontrol_new rt5677_sto2_adc2_mux =
	SOC_DAPM_ENUM("Stereo2 ADC2 Source", rt5677_stereo2_adc2_enum);

static SOC_ENUM_SINGLE_DECL(
	rt5677_stereo3_adc2_enum, RT5677_STO3_ADC_MIXER,
	RT5677_SEL_STO3_ADC2_SFT, rt5677_stereo_adc2_src);

static const struct snd_kcontrol_new rt5677_sto3_adc2_mux =
	SOC_DAPM_ENUM("Stereo3 ADC2 Source", rt5677_stereo3_adc2_enum);

/* DMIC Source */ /* MX-28 [9:8][1:0] MX-27 MX-26 MX-25 MX-24 [9:8] */
static const char * const rt5677_dmic_src[] = {
	"DMIC1", "DMIC2", "DMIC3", "DMIC4"
};

static SOC_ENUM_SINGLE_DECL(
	rt5677_mono_dmic_l_enum, RT5677_MONO_ADC_MIXER,
	RT5677_SEL_MONO_DMIC_L_SFT, rt5677_dmic_src);

static const struct snd_kcontrol_new rt5677_mono_dmic_l_mux =
	SOC_DAPM_ENUM("Mono DMIC L Source", rt5677_mono_dmic_l_enum);

static SOC_ENUM_SINGLE_DECL(
	rt5677_mono_dmic_r_enum, RT5677_MONO_ADC_MIXER,
	RT5677_SEL_MONO_DMIC_R_SFT, rt5677_dmic_src);

static const struct snd_kcontrol_new rt5677_mono_dmic_r_mux =
	SOC_DAPM_ENUM("Mono DMIC R Source", rt5677_mono_dmic_r_enum);

static SOC_ENUM_SINGLE_DECL(
	rt5677_stereo1_dmic_enum, RT5677_STO1_ADC_MIXER,
	RT5677_SEL_STO1_DMIC_SFT, rt5677_dmic_src);

static const struct snd_kcontrol_new rt5677_sto1_dmic_mux =
	SOC_DAPM_ENUM("Stereo1 DMIC Source", rt5677_stereo1_dmic_enum);

static SOC_ENUM_SINGLE_DECL(
	rt5677_stereo2_dmic_enum, RT5677_STO2_ADC_MIXER,
	RT5677_SEL_STO2_DMIC_SFT, rt5677_dmic_src);

static const struct snd_kcontrol_new rt5677_sto2_dmic_mux =
	SOC_DAPM_ENUM("Stereo2 DMIC Source", rt5677_stereo2_dmic_enum);

static SOC_ENUM_SINGLE_DECL(
	rt5677_stereo3_dmic_enum, RT5677_STO3_ADC_MIXER,
	RT5677_SEL_STO3_DMIC_SFT, rt5677_dmic_src);

static const struct snd_kcontrol_new rt5677_sto3_dmic_mux =
	SOC_DAPM_ENUM("Stereo3 DMIC Source", rt5677_stereo3_dmic_enum);

static SOC_ENUM_SINGLE_DECL(
	rt5677_stereo4_dmic_enum, RT5677_STO4_ADC_MIXER,
	RT5677_SEL_STO4_DMIC_SFT, rt5677_dmic_src);

static const struct snd_kcontrol_new rt5677_sto4_dmic_mux =
	SOC_DAPM_ENUM("Stereo4 DMIC Source", rt5677_stereo4_dmic_enum);

/* Stereo2 ADC Source */ /* MX-26 [0] */
static const char * const rt5677_stereo2_adc_lr_src[] = {
	"L", "LR"
};

static SOC_ENUM_SINGLE_DECL(
	rt5677_stereo2_adc_lr_enum, RT5677_STO2_ADC_MIXER,
	RT5677_SEL_STO2_LR_MIX_SFT, rt5677_stereo2_adc_lr_src);

static const struct snd_kcontrol_new rt5677_sto2_adc_lr_mux =
	SOC_DAPM_ENUM("Stereo2 ADC LR Source", rt5677_stereo2_adc_lr_enum);

/* Stereo1 ADC Source 1 */ /* MX-27 MX26 MX25 [13:12] */
static const char * const rt5677_stereo_adc1_src[] = {
	"DD MIX1", "ADC1/2", "Stereo DAC MIX"
};

static SOC_ENUM_SINGLE_DECL(
	rt5677_stereo1_adc1_enum, RT5677_STO1_ADC_MIXER,
	RT5677_SEL_STO1_ADC1_SFT, rt5677_stereo_adc1_src);

static const struct snd_kcontrol_new rt5677_sto1_adc1_mux =
	SOC_DAPM_ENUM("Stereo1 ADC1 Source", rt5677_stereo1_adc1_enum);

static SOC_ENUM_SINGLE_DECL(
	rt5677_stereo2_adc1_enum, RT5677_STO2_ADC_MIXER,
	RT5677_SEL_STO2_ADC1_SFT, rt5677_stereo_adc1_src);

static const struct snd_kcontrol_new rt5677_sto2_adc1_mux =
	SOC_DAPM_ENUM("Stereo2 ADC1 Source", rt5677_stereo2_adc1_enum);

static SOC_ENUM_SINGLE_DECL(
	rt5677_stereo3_adc1_enum, RT5677_STO3_ADC_MIXER,
	RT5677_SEL_STO3_ADC1_SFT, rt5677_stereo_adc1_src);

static const struct snd_kcontrol_new rt5677_sto3_adc1_mux =
	SOC_DAPM_ENUM("Stereo3 ADC1 Source", rt5677_stereo3_adc1_enum);

/* Mono ADC Left Source 2 */ /* MX-28 [11:10] */
static const char * const rt5677_mono_adc2_l_src[] = {
	"DD MIX1L", "DMIC", "MONO DAC MIXL"
};

static SOC_ENUM_SINGLE_DECL(
	rt5677_mono_adc2_l_enum, RT5677_MONO_ADC_MIXER,
	RT5677_SEL_MONO_ADC_L2_SFT, rt5677_mono_adc2_l_src);

static const struct snd_kcontrol_new rt5677_mono_adc2_l_mux =
	SOC_DAPM_ENUM("Mono ADC2 L Source", rt5677_mono_adc2_l_enum);

/* Mono ADC Left Source 1 */ /* MX-28 [13:12] */
static const char * const rt5677_mono_adc1_l_src[] = {
	"DD MIX1L", "ADC1", "MONO DAC MIXL"
};

static SOC_ENUM_SINGLE_DECL(
	rt5677_mono_adc1_l_enum, RT5677_MONO_ADC_MIXER,
	RT5677_SEL_MONO_ADC_L1_SFT, rt5677_mono_adc1_l_src);

static const struct snd_kcontrol_new rt5677_mono_adc1_l_mux =
	SOC_DAPM_ENUM("Mono ADC1 L Source", rt5677_mono_adc1_l_enum);

/* Mono ADC Right Source 2 */ /* MX-28 [3:2] */
static const char * const rt5677_mono_adc2_r_src[] = {
	"DD MIX1R", "DMIC", "MONO DAC MIXR"
};

static SOC_ENUM_SINGLE_DECL(
	rt5677_mono_adc2_r_enum, RT5677_MONO_ADC_MIXER,
	RT5677_SEL_MONO_ADC_R2_SFT, rt5677_mono_adc2_r_src);

static const struct snd_kcontrol_new rt5677_mono_adc2_r_mux =
	SOC_DAPM_ENUM("Mono ADC2 R Source", rt5677_mono_adc2_r_enum);

/* Mono ADC Right Source 1 */ /* MX-28 [5:4] */
static const char * const rt5677_mono_adc1_r_src[] = {
	"DD MIX1R", "ADC2", "MONO DAC MIXR"
};

static SOC_ENUM_SINGLE_DECL(
	rt5677_mono_adc1_r_enum, RT5677_MONO_ADC_MIXER,
	RT5677_SEL_MONO_ADC_R1_SFT, rt5677_mono_adc1_r_src);

static const struct snd_kcontrol_new rt5677_mono_adc1_r_mux =
	SOC_DAPM_ENUM("Mono ADC1 R Source", rt5677_mono_adc1_r_enum);

/* Stereo4 ADC Source 2 */ /* MX-24 [11:10] */
static const char * const rt5677_stereo4_adc2_src[] = {
	"DD MIX1", "DMIC", "DD MIX2"
};

static SOC_ENUM_SINGLE_DECL(
	rt5677_stereo4_adc2_enum, RT5677_STO4_ADC_MIXER,
	RT5677_SEL_STO4_ADC2_SFT, rt5677_stereo4_adc2_src);

static const struct snd_kcontrol_new rt5677_sto4_adc2_mux =
	SOC_DAPM_ENUM("Stereo4 ADC2 Source", rt5677_stereo4_adc2_enum);


/* Stereo4 ADC Source 1 */ /* MX-24 [13:12] */
static const char * const rt5677_stereo4_adc1_src[] = {
	"DD MIX1", "ADC1/2", "DD MIX2"
};

static SOC_ENUM_SINGLE_DECL(
	rt5677_stereo4_adc1_enum, RT5677_STO4_ADC_MIXER,
	RT5677_SEL_STO4_ADC1_SFT, rt5677_stereo4_adc1_src);

static const struct snd_kcontrol_new rt5677_sto4_adc1_mux =
	SOC_DAPM_ENUM("Stereo4 ADC1 Source", rt5677_stereo4_adc1_enum);

/* InBound0/1 Source */ /* MX-A3 [14:12] */
static const char * const rt5677_inbound01_src[] = {
	"IF1 DAC 01", "IF2 DAC 01", "SLB DAC 01", "STO1 ADC MIX",
	"VAD ADC/DAC1 FS"
};

static SOC_ENUM_SINGLE_DECL(
	rt5677_inbound01_enum, RT5677_DSP_INB_CTRL1,
	RT5677_IB01_SRC_SFT, rt5677_inbound01_src);

static const struct snd_kcontrol_new rt5677_ib01_src_mux =
	SOC_DAPM_ENUM("InBound0/1 Source", rt5677_inbound01_enum);

/* InBound2/3 Source */ /* MX-A3 [10:8] */
static const char * const rt5677_inbound23_src[] = {
	"IF1 DAC 23", "IF2 DAC 23", "SLB DAC 23", "STO2 ADC MIX",
	"DAC1 FS", "IF4 DAC"
};

static SOC_ENUM_SINGLE_DECL(
	rt5677_inbound23_enum, RT5677_DSP_INB_CTRL1,
	RT5677_IB23_SRC_SFT, rt5677_inbound23_src);

static const struct snd_kcontrol_new rt5677_ib23_src_mux =
	SOC_DAPM_ENUM("InBound2/3 Source", rt5677_inbound23_enum);

/* InBound4/5 Source */ /* MX-A3 [6:4] */
static const char * const rt5677_inbound45_src[] = {
	"IF1 DAC 45", "IF2 DAC 45", "SLB DAC 45", "STO3 ADC MIX",
	"IF3 DAC"
};

static SOC_ENUM_SINGLE_DECL(
	rt5677_inbound45_enum, RT5677_DSP_INB_CTRL1,
	RT5677_IB45_SRC_SFT, rt5677_inbound45_src);

static const struct snd_kcontrol_new rt5677_ib45_src_mux =
	SOC_DAPM_ENUM("InBound4/5 Source", rt5677_inbound45_enum);

/* InBound6 Source */ /* MX-A3 [2:0] */
static const char * const rt5677_inbound6_src[] = {
	"IF1 DAC 6", "IF2 DAC 6", "SLB DAC 6", "STO4 ADC MIX L",
	"IF4 DAC L", "STO1 ADC MIX L", "STO2 ADC MIX L", "STO3 ADC MIX L"
};

static SOC_ENUM_SINGLE_DECL(
	rt5677_inbound6_enum, RT5677_DSP_INB_CTRL1,
	RT5677_IB6_SRC_SFT, rt5677_inbound6_src);

static const struct snd_kcontrol_new rt5677_ib6_src_mux =
	SOC_DAPM_ENUM("InBound6 Source", rt5677_inbound6_enum);

/* InBound7 Source */ /* MX-A4 [14:12] */
static const char * const rt5677_inbound7_src[] = {
	"IF1 DAC 7", "IF2 DAC 7", "SLB DAC 7", "STO4 ADC MIX R",
	"IF4 DAC R", "STO1 ADC MIX R", "STO2 ADC MIX R", "STO3 ADC MIX R"
};

static SOC_ENUM_SINGLE_DECL(
	rt5677_inbound7_enum, RT5677_DSP_INB_CTRL2,
	RT5677_IB7_SRC_SFT, rt5677_inbound7_src);

static const struct snd_kcontrol_new rt5677_ib7_src_mux =
	SOC_DAPM_ENUM("InBound7 Source", rt5677_inbound7_enum);

/* InBound8 Source */ /* MX-A4 [10:8] */
static const char * const rt5677_inbound8_src[] = {
	"STO1 ADC MIX L", "STO2 ADC MIX L", "STO3 ADC MIX L", "STO4 ADC MIX L",
	"MONO ADC MIX L", "DACL1 FS"
};

static SOC_ENUM_SINGLE_DECL(
	rt5677_inbound8_enum, RT5677_DSP_INB_CTRL2,
	RT5677_IB8_SRC_SFT, rt5677_inbound8_src);

static const struct snd_kcontrol_new rt5677_ib8_src_mux =
	SOC_DAPM_ENUM("InBound8 Source", rt5677_inbound8_enum);

/* InBound9 Source */ /* MX-A4 [6:4] */
static const char * const rt5677_inbound9_src[] = {
	"STO1 ADC MIX R", "STO2 ADC MIX R", "STO3 ADC MIX R", "STO4 ADC MIX R",
	"MONO ADC MIX R", "DACR1 FS", "DAC1 FS"
};

static SOC_ENUM_SINGLE_DECL(
	rt5677_inbound9_enum, RT5677_DSP_INB_CTRL2,
	RT5677_IB9_SRC_SFT, rt5677_inbound9_src);

static const struct snd_kcontrol_new rt5677_ib9_src_mux =
	SOC_DAPM_ENUM("InBound9 Source", rt5677_inbound9_enum);

/* VAD Source */ /* MX-9F [6:4] */
static const char * const rt5677_vad_src[] = {
	"STO1 ADC MIX L", "MONO ADC MIX L", "MONO ADC MIX R", "STO2 ADC MIX L",
	"STO3 ADC MIX L"
};

static SOC_ENUM_SINGLE_DECL(
	rt5677_vad_enum, RT5677_VAD_CTRL4,
	RT5677_VAD_SRC_SFT, rt5677_vad_src);

static const struct snd_kcontrol_new rt5677_vad_src_mux =
	SOC_DAPM_ENUM("VAD Source", rt5677_vad_enum);

/* Sidetone Source */ /* MX-13 [11:9] */
static const char * const rt5677_sidetone_src[] = {
	"DMIC1 L", "DMIC2 L", "DMIC3 L", "DMIC4 L", "ADC1", "ADC2"
};

static SOC_ENUM_SINGLE_DECL(
	rt5677_sidetone_enum, RT5677_SIDETONE_CTRL,
	RT5677_ST_SEL_SFT, rt5677_sidetone_src);

static const struct snd_kcontrol_new rt5677_sidetone_mux =
	SOC_DAPM_ENUM("Sidetone Source", rt5677_sidetone_enum);

/* DAC1/2 Source */ /* MX-15 [1:0] */
static const char * const rt5677_dac12_src[] = {
	"STO1 DAC MIX", "MONO DAC MIX", "DD MIX1", "DD MIX2"
};

static SOC_ENUM_SINGLE_DECL(
	rt5677_dac12_enum, RT5677_ANA_DAC1_2_3_SRC,
	RT5677_ANA_DAC1_2_SRC_SEL_SFT, rt5677_dac12_src);

static const struct snd_kcontrol_new rt5677_dac12_mux =
	SOC_DAPM_ENUM("Analog DAC1/2 Source", rt5677_dac12_enum);

/* DAC3 Source */ /* MX-15 [5:4] */
static const char * const rt5677_dac3_src[] = {
	"MONO DAC MIXL", "MONO DAC MIXR", "DD MIX1L", "DD MIX2L"
};

static SOC_ENUM_SINGLE_DECL(
	rt5677_dac3_enum, RT5677_ANA_DAC1_2_3_SRC,
	RT5677_ANA_DAC3_SRC_SEL_SFT, rt5677_dac3_src);

static const struct snd_kcontrol_new rt5677_dac3_mux =
	SOC_DAPM_ENUM("Analog DAC3 Source", rt5677_dac3_enum);

/* PDM channel Source */ /* MX-31 [13:12][9:8][5:4][1:0] */
static const char * const rt5677_pdm_src[] = {
	"STO1 DAC MIX", "MONO DAC MIX", "DD MIX1", "DD MIX2"
};

static SOC_ENUM_SINGLE_DECL(
	rt5677_pdm1_l_enum, RT5677_PDM_OUT_CTRL,
	RT5677_SEL_PDM1_L_SFT, rt5677_pdm_src);

static const struct snd_kcontrol_new rt5677_pdm1_l_mux =
	SOC_DAPM_ENUM("PDM1 Source", rt5677_pdm1_l_enum);

static SOC_ENUM_SINGLE_DECL(
	rt5677_pdm2_l_enum, RT5677_PDM_OUT_CTRL,
	RT5677_SEL_PDM2_L_SFT, rt5677_pdm_src);

static const struct snd_kcontrol_new rt5677_pdm2_l_mux =
	SOC_DAPM_ENUM("PDM2 Source", rt5677_pdm2_l_enum);

static SOC_ENUM_SINGLE_DECL(
	rt5677_pdm1_r_enum, RT5677_PDM_OUT_CTRL,
	RT5677_SEL_PDM1_R_SFT, rt5677_pdm_src);

static const struct snd_kcontrol_new rt5677_pdm1_r_mux =
	SOC_DAPM_ENUM("PDM1 Source", rt5677_pdm1_r_enum);

static SOC_ENUM_SINGLE_DECL(
	rt5677_pdm2_r_enum, RT5677_PDM_OUT_CTRL,
	RT5677_SEL_PDM2_R_SFT, rt5677_pdm_src);

static const struct snd_kcontrol_new rt5677_pdm2_r_mux =
	SOC_DAPM_ENUM("PDM2 Source", rt5677_pdm2_r_enum);

/* TDM IF1/2 SLB ADC1 Data Selection */ /* MX-3C MX-41 [5:4] MX-08 [1:0] */
static const char * const rt5677_if12_adc1_src[] = {
	"STO1 ADC MIX", "OB01", "VAD ADC"
};

static SOC_ENUM_SINGLE_DECL(
	rt5677_if1_adc1_enum, RT5677_TDM1_CTRL2,
	RT5677_IF1_ADC1_SFT, rt5677_if12_adc1_src);

static const struct snd_kcontrol_new rt5677_if1_adc1_mux =
	SOC_DAPM_ENUM("IF1 ADC1 Source", rt5677_if1_adc1_enum);

static SOC_ENUM_SINGLE_DECL(
	rt5677_if2_adc1_enum, RT5677_TDM2_CTRL2,
	RT5677_IF2_ADC1_SFT, rt5677_if12_adc1_src);

static const struct snd_kcontrol_new rt5677_if2_adc1_mux =
	SOC_DAPM_ENUM("IF2 ADC1 Source", rt5677_if2_adc1_enum);

static SOC_ENUM_SINGLE_DECL(
	rt5677_slb_adc1_enum, RT5677_SLIMBUS_RX,
	RT5677_SLB_ADC1_SFT, rt5677_if12_adc1_src);

static const struct snd_kcontrol_new rt5677_slb_adc1_mux =
	SOC_DAPM_ENUM("SLB ADC1 Source", rt5677_slb_adc1_enum);

/* TDM IF1/2 SLB ADC2 Data Selection */ /* MX-3C MX-41 [7:6] MX-08 [3:2] */
static const char * const rt5677_if12_adc2_src[] = {
	"STO2 ADC MIX", "OB23"
};

static SOC_ENUM_SINGLE_DECL(
	rt5677_if1_adc2_enum, RT5677_TDM1_CTRL2,
	RT5677_IF1_ADC2_SFT, rt5677_if12_adc2_src);

static const struct snd_kcontrol_new rt5677_if1_adc2_mux =
	SOC_DAPM_ENUM("IF1 ADC2 Source", rt5677_if1_adc2_enum);

static SOC_ENUM_SINGLE_DECL(
	rt5677_if2_adc2_enum, RT5677_TDM2_CTRL2,
	RT5677_IF2_ADC2_SFT, rt5677_if12_adc2_src);

static const struct snd_kcontrol_new rt5677_if2_adc2_mux =
	SOC_DAPM_ENUM("IF2 ADC2 Source", rt5677_if2_adc2_enum);

static SOC_ENUM_SINGLE_DECL(
	rt5677_slb_adc2_enum, RT5677_SLIMBUS_RX,
	RT5677_SLB_ADC2_SFT, rt5677_if12_adc2_src);

static const struct snd_kcontrol_new rt5677_slb_adc2_mux =
	SOC_DAPM_ENUM("SLB ADC2 Source", rt5677_slb_adc2_enum);

/* TDM IF1/2 SLB ADC3 Data Selection */ /* MX-3C MX-41 [9:8] MX-08 [5:4] */
static const char * const rt5677_if12_adc3_src[] = {
	"STO3 ADC MIX", "MONO ADC MIX", "OB45"
};

static SOC_ENUM_SINGLE_DECL(
	rt5677_if1_adc3_enum, RT5677_TDM1_CTRL2,
	RT5677_IF1_ADC3_SFT, rt5677_if12_adc3_src);

static const struct snd_kcontrol_new rt5677_if1_adc3_mux =
	SOC_DAPM_ENUM("IF1 ADC3 Source", rt5677_if1_adc3_enum);

static SOC_ENUM_SINGLE_DECL(
	rt5677_if2_adc3_enum, RT5677_TDM2_CTRL2,
	RT5677_IF2_ADC3_SFT, rt5677_if12_adc3_src);

static const struct snd_kcontrol_new rt5677_if2_adc3_mux =
	SOC_DAPM_ENUM("IF2 ADC3 Source", rt5677_if2_adc3_enum);

static SOC_ENUM_SINGLE_DECL(
	rt5677_slb_adc3_enum, RT5677_SLIMBUS_RX,
	RT5677_SLB_ADC3_SFT, rt5677_if12_adc3_src);

static const struct snd_kcontrol_new rt5677_slb_adc3_mux =
	SOC_DAPM_ENUM("SLB ADC3 Source", rt5677_slb_adc3_enum);

/* TDM IF1/2 SLB ADC4 Data Selection */ /* MX-3C MX-41 [11:10] MX-08 [7:6] */
static const char * const rt5677_if12_adc4_src[] = {
	"STO4 ADC MIX", "OB67", "OB01"
};

static SOC_ENUM_SINGLE_DECL(
	rt5677_if1_adc4_enum, RT5677_TDM1_CTRL2,
	RT5677_IF1_ADC4_SFT, rt5677_if12_adc4_src);

static const struct snd_kcontrol_new rt5677_if1_adc4_mux =
	SOC_DAPM_ENUM("IF1 ADC4 Source", rt5677_if1_adc4_enum);

static SOC_ENUM_SINGLE_DECL(
	rt5677_if2_adc4_enum, RT5677_TDM2_CTRL2,
	RT5677_IF2_ADC4_SFT, rt5677_if12_adc4_src);

static const struct snd_kcontrol_new rt5677_if2_adc4_mux =
	SOC_DAPM_ENUM("IF2 ADC4 Source", rt5677_if2_adc4_enum);

static SOC_ENUM_SINGLE_DECL(
	rt5677_slb_adc4_enum, RT5677_SLIMBUS_RX,
	RT5677_SLB_ADC4_SFT, rt5677_if12_adc4_src);

static const struct snd_kcontrol_new rt5677_slb_adc4_mux =
	SOC_DAPM_ENUM("SLB ADC4 Source", rt5677_slb_adc4_enum);

/* Interface3/4 ADC Data Input */ /* MX-2F [3:0] MX-30 [7:4] */
static const char * const rt5677_if34_adc_src[] = {
	"STO1 ADC MIX", "STO2 ADC MIX", "STO3 ADC MIX", "STO4 ADC MIX",
	"MONO ADC MIX", "OB01", "OB23", "VAD ADC"
};

static SOC_ENUM_SINGLE_DECL(
	rt5677_if3_adc_enum, RT5677_IF3_DATA,
	RT5677_IF3_ADC_IN_SFT, rt5677_if34_adc_src);

static const struct snd_kcontrol_new rt5677_if3_adc_mux =
	SOC_DAPM_ENUM("IF3 ADC Source", rt5677_if3_adc_enum);

static SOC_ENUM_SINGLE_DECL(
	rt5677_if4_adc_enum, RT5677_IF4_DATA,
	RT5677_IF4_ADC_IN_SFT, rt5677_if34_adc_src);

static const struct snd_kcontrol_new rt5677_if4_adc_mux =
	SOC_DAPM_ENUM("IF4 ADC Source", rt5677_if4_adc_enum);

/* TDM IF1/2 ADC Data Selection */ /* MX-3B MX-40 [7:6][5:4][3:2][1:0] */
static const char * const rt5677_if12_adc_swap_src[] = {
	"L/R", "R/L", "L/L", "R/R"
};

static SOC_ENUM_SINGLE_DECL(
	rt5677_if1_adc1_swap_enum, RT5677_TDM1_CTRL1,
	RT5677_IF1_ADC1_SWAP_SFT, rt5677_if12_adc_swap_src);

static const struct snd_kcontrol_new rt5677_if1_adc1_swap_mux =
	SOC_DAPM_ENUM("IF1 ADC1 Swap Source", rt5677_if1_adc1_swap_enum);

static SOC_ENUM_SINGLE_DECL(
	rt5677_if1_adc2_swap_enum, RT5677_TDM1_CTRL1,
	RT5677_IF1_ADC2_SWAP_SFT, rt5677_if12_adc_swap_src);

static const struct snd_kcontrol_new rt5677_if1_adc2_swap_mux =
	SOC_DAPM_ENUM("IF1 ADC2 Swap Source", rt5677_if1_adc2_swap_enum);

static SOC_ENUM_SINGLE_DECL(
	rt5677_if1_adc3_swap_enum, RT5677_TDM1_CTRL1,
	RT5677_IF1_ADC3_SWAP_SFT, rt5677_if12_adc_swap_src);

static const struct snd_kcontrol_new rt5677_if1_adc3_swap_mux =
	SOC_DAPM_ENUM("IF1 ADC3 Swap Source", rt5677_if1_adc3_swap_enum);

static SOC_ENUM_SINGLE_DECL(
	rt5677_if1_adc4_swap_enum, RT5677_TDM1_CTRL1,
	RT5677_IF1_ADC4_SWAP_SFT, rt5677_if12_adc_swap_src);

static const struct snd_kcontrol_new rt5677_if1_adc4_swap_mux =
	SOC_DAPM_ENUM("IF1 ADC4 Swap Source", rt5677_if1_adc4_swap_enum);

static SOC_ENUM_SINGLE_DECL(
	rt5677_if2_adc1_swap_enum, RT5677_TDM2_CTRL1,
	RT5677_IF1_ADC2_SWAP_SFT, rt5677_if12_adc_swap_src);

static const struct snd_kcontrol_new rt5677_if2_adc1_swap_mux =
	SOC_DAPM_ENUM("IF1 ADC2 Swap Source", rt5677_if2_adc1_swap_enum);

static SOC_ENUM_SINGLE_DECL(
	rt5677_if2_adc2_swap_enum, RT5677_TDM2_CTRL1,
	RT5677_IF2_ADC2_SWAP_SFT, rt5677_if12_adc_swap_src);

static const struct snd_kcontrol_new rt5677_if2_adc2_swap_mux =
	SOC_DAPM_ENUM("IF2 ADC2 Swap Source", rt5677_if2_adc2_swap_enum);

static SOC_ENUM_SINGLE_DECL(
	rt5677_if2_adc3_swap_enum, RT5677_TDM2_CTRL1,
	RT5677_IF2_ADC3_SWAP_SFT, rt5677_if12_adc_swap_src);

static const struct snd_kcontrol_new rt5677_if2_adc3_swap_mux =
	SOC_DAPM_ENUM("IF2 ADC3 Swap Source", rt5677_if2_adc3_swap_enum);

static SOC_ENUM_SINGLE_DECL(
	rt5677_if2_adc4_swap_enum, RT5677_TDM2_CTRL1,
	RT5677_IF2_ADC4_SWAP_SFT, rt5677_if12_adc_swap_src);

static const struct snd_kcontrol_new rt5677_if2_adc4_swap_mux =
	SOC_DAPM_ENUM("IF2 ADC4 Swap Source", rt5677_if2_adc4_swap_enum);

/* TDM IF1 ADC Data Selection */ /* MX-3C [2:0] */
static const char * const rt5677_if1_adc_tdm_swap_src[] = {
	"1/2/3/4", "2/1/3/4", "2/3/1/4", "4/1/2/3", "1/3/2/4", "1/4/2/3",
	"3/1/2/4", "3/4/1/2"
};

static SOC_ENUM_SINGLE_DECL(
	rt5677_if1_adc_tdm_swap_enum, RT5677_TDM1_CTRL2,
	RT5677_IF1_ADC_CTRL_SFT, rt5677_if1_adc_tdm_swap_src);

static const struct snd_kcontrol_new rt5677_if1_adc_tdm_swap_mux =
	SOC_DAPM_ENUM("IF1 ADC TDM Swap Source", rt5677_if1_adc_tdm_swap_enum);

/* TDM IF2 ADC Data Selection */ /* MX-41[2:0] */
static const char * const rt5677_if2_adc_tdm_swap_src[] = {
	"1/2/3/4", "2/1/3/4", "3/1/2/4", "4/1/2/3", "1/3/2/4", "1/4/2/3",
	"2/3/1/4", "3/4/1/2"
};

static SOC_ENUM_SINGLE_DECL(
	rt5677_if2_adc_tdm_swap_enum, RT5677_TDM2_CTRL2,
	RT5677_IF2_ADC_CTRL_SFT, rt5677_if2_adc_tdm_swap_src);

static const struct snd_kcontrol_new rt5677_if2_adc_tdm_swap_mux =
	SOC_DAPM_ENUM("IF2 ADC TDM Swap Source", rt5677_if2_adc_tdm_swap_enum);

/* TDM IF1/2 DAC Data Selection */ /* MX-3E[14:12][10:8][6:4][2:0]
					MX-3F[14:12][10:8][6:4][2:0]
					MX-43[14:12][10:8][6:4][2:0]
					MX-44[14:12][10:8][6:4][2:0] */
static const char * const rt5677_if12_dac_tdm_sel_src[] = {
	"Slot0", "Slot1", "Slot2", "Slot3", "Slot4", "Slot5", "Slot6", "Slot7"
};

static SOC_ENUM_SINGLE_DECL(
	rt5677_if1_dac0_tdm_sel_enum, RT5677_TDM1_CTRL4,
	RT5677_IF1_DAC0_SFT, rt5677_if12_dac_tdm_sel_src);

static const struct snd_kcontrol_new rt5677_if1_dac0_tdm_sel_mux =
	SOC_DAPM_ENUM("IF1 DAC0 TDM Source", rt5677_if1_dac0_tdm_sel_enum);

static SOC_ENUM_SINGLE_DECL(
	rt5677_if1_dac1_tdm_sel_enum, RT5677_TDM1_CTRL4,
	RT5677_IF1_DAC1_SFT, rt5677_if12_dac_tdm_sel_src);

static const struct snd_kcontrol_new rt5677_if1_dac1_tdm_sel_mux =
	SOC_DAPM_ENUM("IF1 DAC1 TDM Source", rt5677_if1_dac1_tdm_sel_enum);

static SOC_ENUM_SINGLE_DECL(
	rt5677_if1_dac2_tdm_sel_enum, RT5677_TDM1_CTRL4,
	RT5677_IF1_DAC2_SFT, rt5677_if12_dac_tdm_sel_src);

static const struct snd_kcontrol_new rt5677_if1_dac2_tdm_sel_mux =
	SOC_DAPM_ENUM("IF1 DAC2 TDM Source", rt5677_if1_dac2_tdm_sel_enum);

static SOC_ENUM_SINGLE_DECL(
	rt5677_if1_dac3_tdm_sel_enum, RT5677_TDM1_CTRL4,
	RT5677_IF1_DAC3_SFT, rt5677_if12_dac_tdm_sel_src);

static const struct snd_kcontrol_new rt5677_if1_dac3_tdm_sel_mux =
	SOC_DAPM_ENUM("IF1 DAC3 TDM Source", rt5677_if1_dac3_tdm_sel_enum);

static SOC_ENUM_SINGLE_DECL(
	rt5677_if1_dac4_tdm_sel_enum, RT5677_TDM1_CTRL5,
	RT5677_IF1_DAC4_SFT, rt5677_if12_dac_tdm_sel_src);

static const struct snd_kcontrol_new rt5677_if1_dac4_tdm_sel_mux =
	SOC_DAPM_ENUM("IF1 DAC4 TDM Source", rt5677_if1_dac4_tdm_sel_enum);

static SOC_ENUM_SINGLE_DECL(
	rt5677_if1_dac5_tdm_sel_enum, RT5677_TDM1_CTRL5,
	RT5677_IF1_DAC5_SFT, rt5677_if12_dac_tdm_sel_src);

static const struct snd_kcontrol_new rt5677_if1_dac5_tdm_sel_mux =
	SOC_DAPM_ENUM("IF1 DAC5 TDM Source", rt5677_if1_dac5_tdm_sel_enum);

static SOC_ENUM_SINGLE_DECL(
	rt5677_if1_dac6_tdm_sel_enum, RT5677_TDM1_CTRL5,
	RT5677_IF1_DAC6_SFT, rt5677_if12_dac_tdm_sel_src);

static const struct snd_kcontrol_new rt5677_if1_dac6_tdm_sel_mux =
	SOC_DAPM_ENUM("IF1 DAC6 TDM Source", rt5677_if1_dac6_tdm_sel_enum);

static SOC_ENUM_SINGLE_DECL(
	rt5677_if1_dac7_tdm_sel_enum, RT5677_TDM1_CTRL5,
	RT5677_IF1_DAC7_SFT, rt5677_if12_dac_tdm_sel_src);

static const struct snd_kcontrol_new rt5677_if1_dac7_tdm_sel_mux =
	SOC_DAPM_ENUM("IF1 DAC7 TDM Source", rt5677_if1_dac7_tdm_sel_enum);

static SOC_ENUM_SINGLE_DECL(
	rt5677_if2_dac0_tdm_sel_enum, RT5677_TDM2_CTRL4,
	RT5677_IF2_DAC0_SFT, rt5677_if12_dac_tdm_sel_src);

static const struct snd_kcontrol_new rt5677_if2_dac0_tdm_sel_mux =
	SOC_DAPM_ENUM("IF2 DAC0 TDM Source", rt5677_if2_dac0_tdm_sel_enum);

static SOC_ENUM_SINGLE_DECL(
	rt5677_if2_dac1_tdm_sel_enum, RT5677_TDM2_CTRL4,
	RT5677_IF2_DAC1_SFT, rt5677_if12_dac_tdm_sel_src);

static const struct snd_kcontrol_new rt5677_if2_dac1_tdm_sel_mux =
	SOC_DAPM_ENUM("IF2 DAC1 TDM Source", rt5677_if2_dac1_tdm_sel_enum);

static SOC_ENUM_SINGLE_DECL(
	rt5677_if2_dac2_tdm_sel_enum, RT5677_TDM2_CTRL4,
	RT5677_IF2_DAC2_SFT, rt5677_if12_dac_tdm_sel_src);

static const struct snd_kcontrol_new rt5677_if2_dac2_tdm_sel_mux =
	SOC_DAPM_ENUM("IF2 DAC2 TDM Source", rt5677_if2_dac2_tdm_sel_enum);

static SOC_ENUM_SINGLE_DECL(
	rt5677_if2_dac3_tdm_sel_enum, RT5677_TDM2_CTRL4,
	RT5677_IF2_DAC3_SFT, rt5677_if12_dac_tdm_sel_src);

static const struct snd_kcontrol_new rt5677_if2_dac3_tdm_sel_mux =
	SOC_DAPM_ENUM("IF2 DAC3 TDM Source", rt5677_if2_dac3_tdm_sel_enum);

static SOC_ENUM_SINGLE_DECL(
	rt5677_if2_dac4_tdm_sel_enum, RT5677_TDM2_CTRL5,
	RT5677_IF2_DAC4_SFT, rt5677_if12_dac_tdm_sel_src);

static const struct snd_kcontrol_new rt5677_if2_dac4_tdm_sel_mux =
	SOC_DAPM_ENUM("IF2 DAC4 TDM Source", rt5677_if2_dac4_tdm_sel_enum);

static SOC_ENUM_SINGLE_DECL(
	rt5677_if2_dac5_tdm_sel_enum, RT5677_TDM2_CTRL5,
	RT5677_IF2_DAC5_SFT, rt5677_if12_dac_tdm_sel_src);

static const struct snd_kcontrol_new rt5677_if2_dac5_tdm_sel_mux =
	SOC_DAPM_ENUM("IF2 DAC5 TDM Source", rt5677_if2_dac5_tdm_sel_enum);

static SOC_ENUM_SINGLE_DECL(
	rt5677_if2_dac6_tdm_sel_enum, RT5677_TDM2_CTRL5,
	RT5677_IF2_DAC6_SFT, rt5677_if12_dac_tdm_sel_src);

static const struct snd_kcontrol_new rt5677_if2_dac6_tdm_sel_mux =
	SOC_DAPM_ENUM("IF2 DAC6 TDM Source", rt5677_if2_dac6_tdm_sel_enum);

static SOC_ENUM_SINGLE_DECL(
	rt5677_if2_dac7_tdm_sel_enum, RT5677_TDM2_CTRL5,
	RT5677_IF2_DAC7_SFT, rt5677_if12_dac_tdm_sel_src);

static const struct snd_kcontrol_new rt5677_if2_dac7_tdm_sel_mux =
	SOC_DAPM_ENUM("IF2 DAC7 TDM Source", rt5677_if2_dac7_tdm_sel_enum);

static int rt5677_bst1_event(struct snd_soc_dapm_widget *w,
	struct snd_kcontrol *kcontrol, int event)
{
	struct snd_soc_codec *codec = snd_soc_dapm_to_codec(w->dapm);
	struct rt5677_priv *rt5677 = snd_soc_codec_get_drvdata(codec);

	switch (event) {
	case SND_SOC_DAPM_POST_PMU:
		regmap_update_bits(rt5677->regmap, RT5677_PWR_ANLG2,
			RT5677_PWR_BST1_P, RT5677_PWR_BST1_P);
		break;

	case SND_SOC_DAPM_PRE_PMD:
		regmap_update_bits(rt5677->regmap, RT5677_PWR_ANLG2,
			RT5677_PWR_BST1_P, 0);
		break;

	default:
		return 0;
	}

	return 0;
}

static int rt5677_bst2_event(struct snd_soc_dapm_widget *w,
	struct snd_kcontrol *kcontrol, int event)
{
	struct snd_soc_codec *codec = snd_soc_dapm_to_codec(w->dapm);
	struct rt5677_priv *rt5677 = snd_soc_codec_get_drvdata(codec);

	switch (event) {
	case SND_SOC_DAPM_POST_PMU:
		regmap_update_bits(rt5677->regmap, RT5677_PWR_ANLG2,
			RT5677_PWR_BST2_P, RT5677_PWR_BST2_P);
		break;

	case SND_SOC_DAPM_PRE_PMD:
		regmap_update_bits(rt5677->regmap, RT5677_PWR_ANLG2,
			RT5677_PWR_BST2_P, 0);
		break;

	default:
		return 0;
	}

	return 0;
}

static int rt5677_set_pll1_event(struct snd_soc_dapm_widget *w,
	struct snd_kcontrol *kcontrol, int event)
{
	struct snd_soc_codec *codec = snd_soc_dapm_to_codec(w->dapm);
	struct rt5677_priv *rt5677 = snd_soc_codec_get_drvdata(codec);

	switch (event) {
	case SND_SOC_DAPM_PRE_PMU:
		regmap_update_bits(rt5677->regmap, RT5677_PLL1_CTRL2, 0x2, 0x2);
		break;

	case SND_SOC_DAPM_POST_PMU:
		regmap_update_bits(rt5677->regmap, RT5677_PLL1_CTRL2, 0x2, 0x0);
		break;

	default:
		return 0;
	}

	return 0;
}

static int rt5677_set_pll2_event(struct snd_soc_dapm_widget *w,
	struct snd_kcontrol *kcontrol, int event)
{
	struct snd_soc_codec *codec = snd_soc_dapm_to_codec(w->dapm);
	struct rt5677_priv *rt5677 = snd_soc_codec_get_drvdata(codec);

	switch (event) {
	case SND_SOC_DAPM_PRE_PMU:
		regmap_update_bits(rt5677->regmap, RT5677_PLL2_CTRL2, 0x2, 0x2);
		break;

	case SND_SOC_DAPM_POST_PMU:
		regmap_update_bits(rt5677->regmap, RT5677_PLL2_CTRL2, 0x2, 0x0);
		break;

	default:
		return 0;
	}

	return 0;
}

static int rt5677_set_micbias1_event(struct snd_soc_dapm_widget *w,
	struct snd_kcontrol *kcontrol, int event)
{
	struct snd_soc_codec *codec = snd_soc_dapm_to_codec(w->dapm);
	struct rt5677_priv *rt5677 = snd_soc_codec_get_drvdata(codec);

	switch (event) {
	case SND_SOC_DAPM_POST_PMU:
		regmap_update_bits(rt5677->regmap, RT5677_PWR_ANLG2,
			RT5677_PWR_CLK_MB1 | RT5677_PWR_PP_MB1 |
			RT5677_PWR_CLK_MB, RT5677_PWR_CLK_MB1 |
			RT5677_PWR_PP_MB1 | RT5677_PWR_CLK_MB);
		break;

	case SND_SOC_DAPM_PRE_PMD:
		regmap_update_bits(rt5677->regmap, RT5677_PWR_ANLG2,
			RT5677_PWR_CLK_MB1 | RT5677_PWR_PP_MB1 |
			RT5677_PWR_CLK_MB, 0);
		break;

	default:
		return 0;
	}

	return 0;
}

static int rt5677_if1_adc_tdm_event(struct snd_soc_dapm_widget *w,
	struct snd_kcontrol *kcontrol, int event)
{
	struct snd_soc_codec *codec = snd_soc_dapm_to_codec(w->dapm);
	struct rt5677_priv *rt5677 = snd_soc_codec_get_drvdata(codec);
	unsigned int value;

	switch (event) {
	case SND_SOC_DAPM_PRE_PMU:
		regmap_read(rt5677->regmap, RT5677_TDM1_CTRL2, &value);
		if (value & RT5677_IF1_ADC_CTRL_MASK)
			regmap_update_bits(rt5677->regmap, RT5677_TDM1_CTRL1,
				RT5677_IF1_ADC_MODE_MASK,
				RT5677_IF1_ADC_MODE_TDM);
		break;

	default:
		return 0;
	}

	return 0;
}

static int rt5677_if2_adc_tdm_event(struct snd_soc_dapm_widget *w,
	struct snd_kcontrol *kcontrol, int event)
{
	struct snd_soc_codec *codec = snd_soc_dapm_to_codec(w->dapm);
	struct rt5677_priv *rt5677 = snd_soc_codec_get_drvdata(codec);
	unsigned int value;

	switch (event) {
	case SND_SOC_DAPM_PRE_PMU:
		regmap_read(rt5677->regmap, RT5677_TDM2_CTRL2, &value);
		if (value & RT5677_IF2_ADC_CTRL_MASK)
			regmap_update_bits(rt5677->regmap, RT5677_TDM2_CTRL1,
				RT5677_IF2_ADC_MODE_MASK,
				RT5677_IF2_ADC_MODE_TDM);
		break;

	default:
		return 0;
	}

	return 0;
}

static int rt5677_vref_event(struct snd_soc_dapm_widget *w,
	struct snd_kcontrol *kcontrol, int event)
{
	struct snd_soc_codec *codec = snd_soc_dapm_to_codec(w->dapm);
	struct rt5677_priv *rt5677 = snd_soc_codec_get_drvdata(codec);

	switch (event) {
	case SND_SOC_DAPM_POST_PMU:
		if (snd_soc_codec_get_bias_level(codec) != SND_SOC_BIAS_ON &&
			!rt5677->is_vref_slow) {
			mdelay(20);
			regmap_update_bits(rt5677->regmap, RT5677_PWR_ANLG1,
				RT5677_PWR_FV1 | RT5677_PWR_FV2,
				RT5677_PWR_FV1 | RT5677_PWR_FV2);
			rt5677->is_vref_slow = true;
		}
		break;

	default:
		return 0;
	}

	return 0;
}

static int rt5677_filter_power_event(struct snd_soc_dapm_widget *w,
	struct snd_kcontrol *kcontrol, int event)
{
	switch (event) {
	case SND_SOC_DAPM_POST_PMU:
		msleep(50);
		break;

	default:
		return 0;
	}

	return 0;
}

static const struct snd_soc_dapm_widget rt5677_dapm_widgets[] = {
	SND_SOC_DAPM_SUPPLY("PLL1", RT5677_PWR_ANLG2, RT5677_PWR_PLL1_BIT,
		0, rt5677_set_pll1_event, SND_SOC_DAPM_PRE_PMU |
		SND_SOC_DAPM_POST_PMU),
	SND_SOC_DAPM_SUPPLY("PLL2", RT5677_PWR_ANLG2, RT5677_PWR_PLL2_BIT,
		0, rt5677_set_pll2_event, SND_SOC_DAPM_PRE_PMU |
		SND_SOC_DAPM_POST_PMU),

	/* ASRC */
	SND_SOC_DAPM_SUPPLY_S("I2S1 ASRC", 1, RT5677_ASRC_1, 0, 0, NULL, 0),
	SND_SOC_DAPM_SUPPLY_S("I2S2 ASRC", 1, RT5677_ASRC_1, 1, 0, NULL, 0),
	SND_SOC_DAPM_SUPPLY_S("I2S3 ASRC", 1, RT5677_ASRC_1, 2, 0, NULL, 0),
	SND_SOC_DAPM_SUPPLY_S("I2S4 ASRC", 1, RT5677_ASRC_1, 3, 0, NULL, 0),
	SND_SOC_DAPM_SUPPLY_S("DAC STO ASRC", 1, RT5677_ASRC_2, 14, 0, NULL, 0),
	SND_SOC_DAPM_SUPPLY_S("DAC MONO2 L ASRC", 1, RT5677_ASRC_2, 13, 0, NULL,
		0),
	SND_SOC_DAPM_SUPPLY_S("DAC MONO2 R ASRC", 1, RT5677_ASRC_2, 12, 0, NULL,
		0),
	SND_SOC_DAPM_SUPPLY_S("DAC MONO3 L ASRC", 1, RT5677_ASRC_1, 15, 0, NULL,
		0),
	SND_SOC_DAPM_SUPPLY_S("DAC MONO3 R ASRC", 1, RT5677_ASRC_1, 14, 0, NULL,
		0),
	SND_SOC_DAPM_SUPPLY_S("DAC MONO4 L ASRC", 1, RT5677_ASRC_1, 13, 0, NULL,
		0),
	SND_SOC_DAPM_SUPPLY_S("DAC MONO4 R ASRC", 1, RT5677_ASRC_1, 12, 0, NULL,
		0),
	SND_SOC_DAPM_SUPPLY_S("DMIC STO1 ASRC", 1, RT5677_ASRC_2, 11, 0, NULL,
		0),
	SND_SOC_DAPM_SUPPLY_S("DMIC STO2 ASRC", 1, RT5677_ASRC_2, 10, 0, NULL,
		0),
	SND_SOC_DAPM_SUPPLY_S("DMIC STO3 ASRC", 1, RT5677_ASRC_2, 9, 0, NULL,
		0),
	SND_SOC_DAPM_SUPPLY_S("DMIC STO4 ASRC", 1, RT5677_ASRC_2, 8, 0, NULL,
		0),
	SND_SOC_DAPM_SUPPLY_S("DMIC MONO L ASRC", 1, RT5677_ASRC_2, 7, 0, NULL,
		0),
	SND_SOC_DAPM_SUPPLY_S("DMIC MONO R ASRC", 1, RT5677_ASRC_2, 6, 0, NULL,
		0),
	SND_SOC_DAPM_SUPPLY_S("ADC STO1 ASRC", 1, RT5677_ASRC_2, 5, 0, NULL, 0),
	SND_SOC_DAPM_SUPPLY_S("ADC STO2 ASRC", 1, RT5677_ASRC_2, 4, 0, NULL, 0),
	SND_SOC_DAPM_SUPPLY_S("ADC STO3 ASRC", 1, RT5677_ASRC_2, 3, 0, NULL, 0),
	SND_SOC_DAPM_SUPPLY_S("ADC STO4 ASRC", 1, RT5677_ASRC_2, 2, 0, NULL, 0),
	SND_SOC_DAPM_SUPPLY_S("ADC MONO L ASRC", 1, RT5677_ASRC_2, 1, 0, NULL,
		0),
	SND_SOC_DAPM_SUPPLY_S("ADC MONO R ASRC", 1, RT5677_ASRC_2, 0, 0, NULL,
		0),

	/* Input Side */
	/* micbias */
	SND_SOC_DAPM_SUPPLY("MICBIAS1", RT5677_PWR_ANLG2, RT5677_PWR_MB1_BIT,
		0, rt5677_set_micbias1_event, SND_SOC_DAPM_PRE_PMD |
		SND_SOC_DAPM_POST_PMU),

	/* Input Lines */
	SND_SOC_DAPM_INPUT("DMIC L1"),
	SND_SOC_DAPM_INPUT("DMIC R1"),
	SND_SOC_DAPM_INPUT("DMIC L2"),
	SND_SOC_DAPM_INPUT("DMIC R2"),
	SND_SOC_DAPM_INPUT("DMIC L3"),
	SND_SOC_DAPM_INPUT("DMIC R3"),
	SND_SOC_DAPM_INPUT("DMIC L4"),
	SND_SOC_DAPM_INPUT("DMIC R4"),

	SND_SOC_DAPM_INPUT("IN1P"),
	SND_SOC_DAPM_INPUT("IN1N"),
	SND_SOC_DAPM_INPUT("IN2P"),
	SND_SOC_DAPM_INPUT("IN2N"),

	SND_SOC_DAPM_INPUT("Haptic Generator"),

	SND_SOC_DAPM_PGA("DMIC1", SND_SOC_NOPM, 0, 0, NULL, 0),
	SND_SOC_DAPM_PGA("DMIC2", SND_SOC_NOPM, 0, 0, NULL, 0),
	SND_SOC_DAPM_PGA("DMIC3", SND_SOC_NOPM, 0, 0, NULL, 0),
	SND_SOC_DAPM_PGA("DMIC4", SND_SOC_NOPM, 0, 0, NULL, 0),

	SND_SOC_DAPM_SUPPLY("DMIC1 power", RT5677_DMIC_CTRL1,
		RT5677_DMIC_1_EN_SFT, 0, NULL, 0),
	SND_SOC_DAPM_SUPPLY("DMIC2 power", RT5677_DMIC_CTRL1,
		RT5677_DMIC_2_EN_SFT, 0, NULL, 0),
	SND_SOC_DAPM_SUPPLY("DMIC3 power", RT5677_DMIC_CTRL1,
		RT5677_DMIC_3_EN_SFT, 0, NULL, 0),
	SND_SOC_DAPM_SUPPLY("DMIC4 power", RT5677_DMIC_CTRL2,
		RT5677_DMIC_4_EN_SFT, 0, NULL, 0),

	SND_SOC_DAPM_SUPPLY("DMIC CLK", SND_SOC_NOPM, 0, 0,
		set_dmic_clk, SND_SOC_DAPM_PRE_PMU),

	/* Boost */
	SND_SOC_DAPM_PGA_E("BST1", RT5677_PWR_ANLG2,
		RT5677_PWR_BST1_BIT, 0, NULL, 0, rt5677_bst1_event,
		SND_SOC_DAPM_PRE_PMD | SND_SOC_DAPM_POST_PMU),
	SND_SOC_DAPM_PGA_E("BST2", RT5677_PWR_ANLG2,
		RT5677_PWR_BST2_BIT, 0, NULL, 0, rt5677_bst2_event,
		SND_SOC_DAPM_PRE_PMD | SND_SOC_DAPM_POST_PMU),

	/* ADCs */
	SND_SOC_DAPM_ADC("ADC 1", NULL, SND_SOC_NOPM,
		0, 0),
	SND_SOC_DAPM_ADC("ADC 2", NULL, SND_SOC_NOPM,
		0, 0),
	SND_SOC_DAPM_PGA("ADC 1_2", SND_SOC_NOPM, 0, 0, NULL, 0),

	SND_SOC_DAPM_SUPPLY("ADC 1 power", RT5677_PWR_DIG1,
		RT5677_PWR_ADC_L_BIT, 0, NULL, 0),
	SND_SOC_DAPM_SUPPLY("ADC 2 power", RT5677_PWR_DIG1,
		RT5677_PWR_ADC_R_BIT, 0, NULL, 0),
	SND_SOC_DAPM_SUPPLY("ADC1 clock", RT5677_PWR_DIG1,
		RT5677_PWR_ADCFED1_BIT, 0, NULL, 0),
	SND_SOC_DAPM_SUPPLY("ADC2 clock", RT5677_PWR_DIG1,
		RT5677_PWR_ADCFED2_BIT, 0, NULL, 0),

	/* ADC Mux */
	SND_SOC_DAPM_MUX("Stereo1 DMIC Mux", SND_SOC_NOPM, 0, 0,
				&rt5677_sto1_dmic_mux),
	SND_SOC_DAPM_MUX("Stereo1 ADC1 Mux", SND_SOC_NOPM, 0, 0,
				&rt5677_sto1_adc1_mux),
	SND_SOC_DAPM_MUX("Stereo1 ADC2 Mux", SND_SOC_NOPM, 0, 0,
				&rt5677_sto1_adc2_mux),
	SND_SOC_DAPM_MUX("Stereo2 DMIC Mux", SND_SOC_NOPM, 0, 0,
				&rt5677_sto2_dmic_mux),
	SND_SOC_DAPM_MUX("Stereo2 ADC1 Mux", SND_SOC_NOPM, 0, 0,
				&rt5677_sto2_adc1_mux),
	SND_SOC_DAPM_MUX("Stereo2 ADC2 Mux", SND_SOC_NOPM, 0, 0,
				&rt5677_sto2_adc2_mux),
	SND_SOC_DAPM_MUX("Stereo2 ADC LR Mux", SND_SOC_NOPM, 0, 0,
				&rt5677_sto2_adc_lr_mux),
	SND_SOC_DAPM_MUX("Stereo3 DMIC Mux", SND_SOC_NOPM, 0, 0,
				&rt5677_sto3_dmic_mux),
	SND_SOC_DAPM_MUX("Stereo3 ADC1 Mux", SND_SOC_NOPM, 0, 0,
				&rt5677_sto3_adc1_mux),
	SND_SOC_DAPM_MUX("Stereo3 ADC2 Mux", SND_SOC_NOPM, 0, 0,
				&rt5677_sto3_adc2_mux),
	SND_SOC_DAPM_MUX("Stereo4 DMIC Mux", SND_SOC_NOPM, 0, 0,
				&rt5677_sto4_dmic_mux),
	SND_SOC_DAPM_MUX("Stereo4 ADC1 Mux", SND_SOC_NOPM, 0, 0,
				&rt5677_sto4_adc1_mux),
	SND_SOC_DAPM_MUX("Stereo4 ADC2 Mux", SND_SOC_NOPM, 0, 0,
				&rt5677_sto4_adc2_mux),
	SND_SOC_DAPM_MUX("Mono DMIC L Mux", SND_SOC_NOPM, 0, 0,
				&rt5677_mono_dmic_l_mux),
	SND_SOC_DAPM_MUX("Mono DMIC R Mux", SND_SOC_NOPM, 0, 0,
				&rt5677_mono_dmic_r_mux),
	SND_SOC_DAPM_MUX("Mono ADC2 L Mux", SND_SOC_NOPM, 0, 0,
				&rt5677_mono_adc2_l_mux),
	SND_SOC_DAPM_MUX("Mono ADC1 L Mux", SND_SOC_NOPM, 0, 0,
				&rt5677_mono_adc1_l_mux),
	SND_SOC_DAPM_MUX("Mono ADC1 R Mux", SND_SOC_NOPM, 0, 0,
				&rt5677_mono_adc1_r_mux),
	SND_SOC_DAPM_MUX("Mono ADC2 R Mux", SND_SOC_NOPM, 0, 0,
				&rt5677_mono_adc2_r_mux),

	/* ADC Mixer */
	SND_SOC_DAPM_SUPPLY("adc stereo1 filter", RT5677_PWR_DIG2,
		RT5677_PWR_ADC_S1F_BIT, 0, NULL, 0),
	SND_SOC_DAPM_SUPPLY("adc stereo2 filter", RT5677_PWR_DIG2,
		RT5677_PWR_ADC_S2F_BIT, 0, NULL, 0),
	SND_SOC_DAPM_SUPPLY("adc stereo3 filter", RT5677_PWR_DIG2,
		RT5677_PWR_ADC_S3F_BIT, 0, NULL, 0),
	SND_SOC_DAPM_SUPPLY("adc stereo4 filter", RT5677_PWR_DIG2,
		RT5677_PWR_ADC_S4F_BIT, 0, NULL, 0),
	SND_SOC_DAPM_MIXER("Sto1 ADC MIXL", SND_SOC_NOPM, 0, 0,
		rt5677_sto1_adc_l_mix, ARRAY_SIZE(rt5677_sto1_adc_l_mix)),
	SND_SOC_DAPM_MIXER("Sto1 ADC MIXR", SND_SOC_NOPM, 0, 0,
		rt5677_sto1_adc_r_mix, ARRAY_SIZE(rt5677_sto1_adc_r_mix)),
	SND_SOC_DAPM_MIXER("Sto2 ADC MIXL", SND_SOC_NOPM, 0, 0,
		rt5677_sto2_adc_l_mix, ARRAY_SIZE(rt5677_sto2_adc_l_mix)),
	SND_SOC_DAPM_MIXER("Sto2 ADC MIXR", SND_SOC_NOPM, 0, 0,
		rt5677_sto2_adc_r_mix, ARRAY_SIZE(rt5677_sto2_adc_r_mix)),
	SND_SOC_DAPM_MIXER("Sto3 ADC MIXL", SND_SOC_NOPM, 0, 0,
		rt5677_sto3_adc_l_mix, ARRAY_SIZE(rt5677_sto3_adc_l_mix)),
	SND_SOC_DAPM_MIXER("Sto3 ADC MIXR", SND_SOC_NOPM, 0, 0,
		rt5677_sto3_adc_r_mix, ARRAY_SIZE(rt5677_sto3_adc_r_mix)),
	SND_SOC_DAPM_MIXER("Sto4 ADC MIXL", SND_SOC_NOPM, 0, 0,
		rt5677_sto4_adc_l_mix, ARRAY_SIZE(rt5677_sto4_adc_l_mix)),
	SND_SOC_DAPM_MIXER("Sto4 ADC MIXR", SND_SOC_NOPM, 0, 0,
		rt5677_sto4_adc_r_mix, ARRAY_SIZE(rt5677_sto4_adc_r_mix)),
	SND_SOC_DAPM_SUPPLY("adc mono left filter", RT5677_PWR_DIG2,
		RT5677_PWR_ADC_MF_L_BIT, 0, NULL, 0),
	SND_SOC_DAPM_MIXER("Mono ADC MIXL", SND_SOC_NOPM, 0, 0,
		rt5677_mono_adc_l_mix, ARRAY_SIZE(rt5677_mono_adc_l_mix)),
	SND_SOC_DAPM_SUPPLY("adc mono right filter", RT5677_PWR_DIG2,
		RT5677_PWR_ADC_MF_R_BIT, 0, NULL, 0),
	SND_SOC_DAPM_MIXER("Mono ADC MIXR", SND_SOC_NOPM, 0, 0,
		rt5677_mono_adc_r_mix, ARRAY_SIZE(rt5677_mono_adc_r_mix)),

	/* ADC PGA */
	SND_SOC_DAPM_PGA("Stereo1 ADC MIXL", SND_SOC_NOPM, 0, 0, NULL, 0),
	SND_SOC_DAPM_PGA("Stereo1 ADC MIXR", SND_SOC_NOPM, 0, 0, NULL, 0),
	SND_SOC_DAPM_PGA("Stereo1 ADC MIX", SND_SOC_NOPM, 0, 0, NULL, 0),
	SND_SOC_DAPM_PGA("Stereo2 ADC MIXL", SND_SOC_NOPM, 0, 0, NULL, 0),
	SND_SOC_DAPM_PGA("Stereo2 ADC MIXR", SND_SOC_NOPM, 0, 0, NULL, 0),
	SND_SOC_DAPM_PGA("Stereo2 ADC MIX", SND_SOC_NOPM, 0, 0, NULL, 0),
	SND_SOC_DAPM_PGA("Stereo3 ADC MIXL", SND_SOC_NOPM, 0, 0, NULL, 0),
	SND_SOC_DAPM_PGA("Stereo3 ADC MIXR", SND_SOC_NOPM, 0, 0, NULL, 0),
	SND_SOC_DAPM_PGA("Stereo3 ADC MIX", SND_SOC_NOPM, 0, 0, NULL, 0),
	SND_SOC_DAPM_PGA("Stereo4 ADC MIXL", SND_SOC_NOPM, 0, 0, NULL, 0),
	SND_SOC_DAPM_PGA("Stereo4 ADC MIXR", SND_SOC_NOPM, 0, 0, NULL, 0),
	SND_SOC_DAPM_PGA("Stereo4 ADC MIX", SND_SOC_NOPM, 0, 0, NULL, 0),
	SND_SOC_DAPM_PGA("Sto2 ADC LR MIX", SND_SOC_NOPM, 0, 0, NULL, 0),
	SND_SOC_DAPM_PGA("Mono ADC MIX", SND_SOC_NOPM, 0, 0, NULL, 0),
	SND_SOC_DAPM_PGA("IF1 ADC", SND_SOC_NOPM, 0, 0, NULL, 0),
	SND_SOC_DAPM_PGA("IF2 ADC", SND_SOC_NOPM, 0, 0, NULL, 0),

	/* DSP */
	SND_SOC_DAPM_MUX("IB9 Mux", SND_SOC_NOPM, 0, 0,
			&rt5677_ib9_src_mux),
	SND_SOC_DAPM_MUX("IB8 Mux", SND_SOC_NOPM, 0, 0,
			&rt5677_ib8_src_mux),
	SND_SOC_DAPM_MUX("IB7 Mux", SND_SOC_NOPM, 0, 0,
			&rt5677_ib7_src_mux),
	SND_SOC_DAPM_MUX("IB6 Mux", SND_SOC_NOPM, 0, 0,
			&rt5677_ib6_src_mux),
	SND_SOC_DAPM_MUX("IB45 Mux", SND_SOC_NOPM, 0, 0,
			&rt5677_ib45_src_mux),
	SND_SOC_DAPM_MUX("IB23 Mux", SND_SOC_NOPM, 0, 0,
			&rt5677_ib23_src_mux),
	SND_SOC_DAPM_MUX("IB01 Mux", SND_SOC_NOPM, 0, 0,
			&rt5677_ib01_src_mux),
	SND_SOC_DAPM_MUX("IB45 Bypass Mux", SND_SOC_NOPM, 0, 0,
			&rt5677_ib45_bypass_src_mux),
	SND_SOC_DAPM_MUX("IB23 Bypass Mux", SND_SOC_NOPM, 0, 0,
			&rt5677_ib23_bypass_src_mux),
	SND_SOC_DAPM_MUX("IB01 Bypass Mux", SND_SOC_NOPM, 0, 0,
			&rt5677_ib01_bypass_src_mux),
	SND_SOC_DAPM_MUX("OB23 Bypass Mux", SND_SOC_NOPM, 0, 0,
			&rt5677_ob23_bypass_src_mux),
	SND_SOC_DAPM_MUX("OB01 Bypass Mux", SND_SOC_NOPM, 0, 0,
			&rt5677_ob01_bypass_src_mux),

	SND_SOC_DAPM_PGA("OB45", SND_SOC_NOPM, 0, 0, NULL, 0),
	SND_SOC_DAPM_PGA("OB67", SND_SOC_NOPM, 0, 0, NULL, 0),

	SND_SOC_DAPM_PGA("OutBound2", SND_SOC_NOPM, 0, 0, NULL, 0),
	SND_SOC_DAPM_PGA("OutBound3", SND_SOC_NOPM, 0, 0, NULL, 0),
	SND_SOC_DAPM_PGA("OutBound4", SND_SOC_NOPM, 0, 0, NULL, 0),
	SND_SOC_DAPM_PGA("OutBound5", SND_SOC_NOPM, 0, 0, NULL, 0),
	SND_SOC_DAPM_PGA("OutBound6", SND_SOC_NOPM, 0, 0, NULL, 0),
	SND_SOC_DAPM_PGA("OutBound7", SND_SOC_NOPM, 0, 0, NULL, 0),

	/* Digital Interface */
	SND_SOC_DAPM_SUPPLY("I2S1", RT5677_PWR_DIG1,
		RT5677_PWR_I2S1_BIT, 0, NULL, 0),
	SND_SOC_DAPM_PGA("IF1 DAC0", SND_SOC_NOPM, 0, 0, NULL, 0),
	SND_SOC_DAPM_PGA("IF1 DAC1", SND_SOC_NOPM, 0, 0, NULL, 0),
	SND_SOC_DAPM_PGA("IF1 DAC2", SND_SOC_NOPM, 0, 0, NULL, 0),
	SND_SOC_DAPM_PGA("IF1 DAC3", SND_SOC_NOPM, 0, 0, NULL, 0),
	SND_SOC_DAPM_PGA("IF1 DAC4", SND_SOC_NOPM, 0, 0, NULL, 0),
	SND_SOC_DAPM_PGA("IF1 DAC5", SND_SOC_NOPM, 0, 0, NULL, 0),
	SND_SOC_DAPM_PGA("IF1 DAC6", SND_SOC_NOPM, 0, 0, NULL, 0),
	SND_SOC_DAPM_PGA("IF1 DAC7", SND_SOC_NOPM, 0, 0, NULL, 0),
	SND_SOC_DAPM_PGA("IF1 DAC01", SND_SOC_NOPM, 0, 0, NULL, 0),
	SND_SOC_DAPM_PGA("IF1 DAC23", SND_SOC_NOPM, 0, 0, NULL, 0),
	SND_SOC_DAPM_PGA("IF1 DAC45", SND_SOC_NOPM, 0, 0, NULL, 0),
	SND_SOC_DAPM_PGA("IF1 DAC67", SND_SOC_NOPM, 0, 0, NULL, 0),
	SND_SOC_DAPM_PGA("IF1 ADC1", SND_SOC_NOPM, 0, 0, NULL, 0),
	SND_SOC_DAPM_PGA("IF1 ADC2", SND_SOC_NOPM, 0, 0, NULL, 0),
	SND_SOC_DAPM_PGA("IF1 ADC3", SND_SOC_NOPM, 0, 0, NULL, 0),
	SND_SOC_DAPM_PGA("IF1 ADC4", SND_SOC_NOPM, 0, 0, NULL, 0),

	SND_SOC_DAPM_SUPPLY("I2S2", RT5677_PWR_DIG1,
		RT5677_PWR_I2S2_BIT, 0, NULL, 0),
	SND_SOC_DAPM_PGA("IF2 DAC0", SND_SOC_NOPM, 0, 0, NULL, 0),
	SND_SOC_DAPM_PGA("IF2 DAC1", SND_SOC_NOPM, 0, 0, NULL, 0),
	SND_SOC_DAPM_PGA("IF2 DAC2", SND_SOC_NOPM, 0, 0, NULL, 0),
	SND_SOC_DAPM_PGA("IF2 DAC3", SND_SOC_NOPM, 0, 0, NULL, 0),
	SND_SOC_DAPM_PGA("IF2 DAC4", SND_SOC_NOPM, 0, 0, NULL, 0),
	SND_SOC_DAPM_PGA("IF2 DAC5", SND_SOC_NOPM, 0, 0, NULL, 0),
	SND_SOC_DAPM_PGA("IF2 DAC6", SND_SOC_NOPM, 0, 0, NULL, 0),
	SND_SOC_DAPM_PGA("IF2 DAC7", SND_SOC_NOPM, 0, 0, NULL, 0),
	SND_SOC_DAPM_PGA("IF2 DAC01", SND_SOC_NOPM, 0, 0, NULL, 0),
	SND_SOC_DAPM_PGA("IF2 DAC23", SND_SOC_NOPM, 0, 0, NULL, 0),
	SND_SOC_DAPM_PGA("IF2 DAC45", SND_SOC_NOPM, 0, 0, NULL, 0),
	SND_SOC_DAPM_PGA("IF2 DAC67", SND_SOC_NOPM, 0, 0, NULL, 0),
	SND_SOC_DAPM_PGA("IF2 ADC1", SND_SOC_NOPM, 0, 0, NULL, 0),
	SND_SOC_DAPM_PGA("IF2 ADC2", SND_SOC_NOPM, 0, 0, NULL, 0),
	SND_SOC_DAPM_PGA("IF2 ADC3", SND_SOC_NOPM, 0, 0, NULL, 0),
	SND_SOC_DAPM_PGA("IF2 ADC4", SND_SOC_NOPM, 0, 0, NULL, 0),

	SND_SOC_DAPM_SUPPLY("I2S3", RT5677_PWR_DIG1,
		RT5677_PWR_I2S3_BIT, 0, NULL, 0),
	SND_SOC_DAPM_PGA("IF3 DAC", SND_SOC_NOPM, 0, 0, NULL, 0),
	SND_SOC_DAPM_PGA("IF3 DAC L", SND_SOC_NOPM, 0, 0, NULL, 0),
	SND_SOC_DAPM_PGA("IF3 DAC R", SND_SOC_NOPM, 0, 0, NULL, 0),
	SND_SOC_DAPM_PGA("IF3 ADC", SND_SOC_NOPM, 0, 0, NULL, 0),
	SND_SOC_DAPM_PGA("IF3 ADC L", SND_SOC_NOPM, 0, 0, NULL, 0),
	SND_SOC_DAPM_PGA("IF3 ADC R", SND_SOC_NOPM, 0, 0, NULL, 0),

	SND_SOC_DAPM_SUPPLY("I2S4", RT5677_PWR_DIG1,
		RT5677_PWR_I2S4_BIT, 0, NULL, 0),
	SND_SOC_DAPM_PGA("IF4 DAC", SND_SOC_NOPM, 0, 0, NULL, 0),
	SND_SOC_DAPM_PGA("IF4 DAC L", SND_SOC_NOPM, 0, 0, NULL, 0),
	SND_SOC_DAPM_PGA("IF4 DAC R", SND_SOC_NOPM, 0, 0, NULL, 0),
	SND_SOC_DAPM_PGA("IF4 ADC", SND_SOC_NOPM, 0, 0, NULL, 0),
	SND_SOC_DAPM_PGA("IF4 ADC L", SND_SOC_NOPM, 0, 0, NULL, 0),
	SND_SOC_DAPM_PGA("IF4 ADC R", SND_SOC_NOPM, 0, 0, NULL, 0),

	SND_SOC_DAPM_SUPPLY("SLB", RT5677_PWR_DIG1,
		RT5677_PWR_SLB_BIT, 0, NULL, 0),
	SND_SOC_DAPM_PGA("SLB DAC0", SND_SOC_NOPM, 0, 0, NULL, 0),
	SND_SOC_DAPM_PGA("SLB DAC1", SND_SOC_NOPM, 0, 0, NULL, 0),
	SND_SOC_DAPM_PGA("SLB DAC2", SND_SOC_NOPM, 0, 0, NULL, 0),
	SND_SOC_DAPM_PGA("SLB DAC3", SND_SOC_NOPM, 0, 0, NULL, 0),
	SND_SOC_DAPM_PGA("SLB DAC4", SND_SOC_NOPM, 0, 0, NULL, 0),
	SND_SOC_DAPM_PGA("SLB DAC5", SND_SOC_NOPM, 0, 0, NULL, 0),
	SND_SOC_DAPM_PGA("SLB DAC6", SND_SOC_NOPM, 0, 0, NULL, 0),
	SND_SOC_DAPM_PGA("SLB DAC7", SND_SOC_NOPM, 0, 0, NULL, 0),
	SND_SOC_DAPM_PGA("SLB DAC01", SND_SOC_NOPM, 0, 0, NULL, 0),
	SND_SOC_DAPM_PGA("SLB DAC23", SND_SOC_NOPM, 0, 0, NULL, 0),
	SND_SOC_DAPM_PGA("SLB DAC45", SND_SOC_NOPM, 0, 0, NULL, 0),
	SND_SOC_DAPM_PGA("SLB DAC67", SND_SOC_NOPM, 0, 0, NULL, 0),
	SND_SOC_DAPM_PGA("SLB ADC1", SND_SOC_NOPM, 0, 0, NULL, 0),
	SND_SOC_DAPM_PGA("SLB ADC2", SND_SOC_NOPM, 0, 0, NULL, 0),
	SND_SOC_DAPM_PGA("SLB ADC3", SND_SOC_NOPM, 0, 0, NULL, 0),
	SND_SOC_DAPM_PGA("SLB ADC4", SND_SOC_NOPM, 0, 0, NULL, 0),

	/* Digital Interface Select */
	SND_SOC_DAPM_MUX("IF1 ADC1 Mux", SND_SOC_NOPM, 0, 0,
			&rt5677_if1_adc1_mux),
	SND_SOC_DAPM_MUX("IF1 ADC2 Mux", SND_SOC_NOPM, 0, 0,
			&rt5677_if1_adc2_mux),
	SND_SOC_DAPM_MUX("IF1 ADC3 Mux", SND_SOC_NOPM, 0, 0,
			&rt5677_if1_adc3_mux),
	SND_SOC_DAPM_MUX("IF1 ADC4 Mux", SND_SOC_NOPM, 0, 0,
			&rt5677_if1_adc4_mux),
	SND_SOC_DAPM_MUX("IF1 ADC1 Swap Mux", SND_SOC_NOPM, 0, 0,
			&rt5677_if1_adc1_swap_mux),
	SND_SOC_DAPM_MUX("IF1 ADC2 Swap Mux", SND_SOC_NOPM, 0, 0,
			&rt5677_if1_adc2_swap_mux),
	SND_SOC_DAPM_MUX("IF1 ADC3 Swap Mux", SND_SOC_NOPM, 0, 0,
			&rt5677_if1_adc3_swap_mux),
	SND_SOC_DAPM_MUX("IF1 ADC4 Swap Mux", SND_SOC_NOPM, 0, 0,
			&rt5677_if1_adc4_swap_mux),
	SND_SOC_DAPM_MUX_E("IF1 ADC TDM Swap Mux", SND_SOC_NOPM, 0, 0,
			&rt5677_if1_adc_tdm_swap_mux, rt5677_if1_adc_tdm_event,
			SND_SOC_DAPM_PRE_PMU),
	SND_SOC_DAPM_MUX("IF2 ADC1 Mux", SND_SOC_NOPM, 0, 0,
			&rt5677_if2_adc1_mux),
	SND_SOC_DAPM_MUX("IF2 ADC2 Mux", SND_SOC_NOPM, 0, 0,
			&rt5677_if2_adc2_mux),
	SND_SOC_DAPM_MUX("IF2 ADC3 Mux", SND_SOC_NOPM, 0, 0,
			&rt5677_if2_adc3_mux),
	SND_SOC_DAPM_MUX("IF2 ADC4 Mux", SND_SOC_NOPM, 0, 0,
			&rt5677_if2_adc4_mux),
	SND_SOC_DAPM_MUX("IF2 ADC1 Swap Mux", SND_SOC_NOPM, 0, 0,
			&rt5677_if2_adc1_swap_mux),
	SND_SOC_DAPM_MUX("IF2 ADC2 Swap Mux", SND_SOC_NOPM, 0, 0,
			&rt5677_if2_adc2_swap_mux),
	SND_SOC_DAPM_MUX("IF2 ADC3 Swap Mux", SND_SOC_NOPM, 0, 0,
			&rt5677_if2_adc3_swap_mux),
	SND_SOC_DAPM_MUX("IF2 ADC4 Swap Mux", SND_SOC_NOPM, 0, 0,
			&rt5677_if2_adc4_swap_mux),
	SND_SOC_DAPM_MUX_E("IF2 ADC TDM Swap Mux", SND_SOC_NOPM, 0, 0,
			&rt5677_if2_adc_tdm_swap_mux, rt5677_if2_adc_tdm_event,
			SND_SOC_DAPM_PRE_PMU),
	SND_SOC_DAPM_MUX("IF3 ADC Mux", SND_SOC_NOPM, 0, 0,
			&rt5677_if3_adc_mux),
	SND_SOC_DAPM_MUX("IF4 ADC Mux", SND_SOC_NOPM, 0, 0,
			&rt5677_if4_adc_mux),
	SND_SOC_DAPM_MUX("SLB ADC1 Mux", SND_SOC_NOPM, 0, 0,
			&rt5677_slb_adc1_mux),
	SND_SOC_DAPM_MUX("SLB ADC2 Mux", SND_SOC_NOPM, 0, 0,
			&rt5677_slb_adc2_mux),
	SND_SOC_DAPM_MUX("SLB ADC3 Mux", SND_SOC_NOPM, 0, 0,
			&rt5677_slb_adc3_mux),
	SND_SOC_DAPM_MUX("SLB ADC4 Mux", SND_SOC_NOPM, 0, 0,
			&rt5677_slb_adc4_mux),

	SND_SOC_DAPM_MUX("IF1 DAC0 Mux", SND_SOC_NOPM, 0, 0,
			&rt5677_if1_dac0_tdm_sel_mux),
	SND_SOC_DAPM_MUX("IF1 DAC1 Mux", SND_SOC_NOPM, 0, 0,
			&rt5677_if1_dac1_tdm_sel_mux),
	SND_SOC_DAPM_MUX("IF1 DAC2 Mux", SND_SOC_NOPM, 0, 0,
			&rt5677_if1_dac2_tdm_sel_mux),
	SND_SOC_DAPM_MUX("IF1 DAC3 Mux", SND_SOC_NOPM, 0, 0,
			&rt5677_if1_dac3_tdm_sel_mux),
	SND_SOC_DAPM_MUX("IF1 DAC4 Mux", SND_SOC_NOPM, 0, 0,
			&rt5677_if1_dac4_tdm_sel_mux),
	SND_SOC_DAPM_MUX("IF1 DAC5 Mux", SND_SOC_NOPM, 0, 0,
			&rt5677_if1_dac5_tdm_sel_mux),
	SND_SOC_DAPM_MUX("IF1 DAC6 Mux", SND_SOC_NOPM, 0, 0,
			&rt5677_if1_dac6_tdm_sel_mux),
	SND_SOC_DAPM_MUX("IF1 DAC7 Mux", SND_SOC_NOPM, 0, 0,
			&rt5677_if1_dac7_tdm_sel_mux),

	SND_SOC_DAPM_MUX("IF2 DAC0 Mux", SND_SOC_NOPM, 0, 0,
			&rt5677_if2_dac0_tdm_sel_mux),
	SND_SOC_DAPM_MUX("IF2 DAC1 Mux", SND_SOC_NOPM, 0, 0,
			&rt5677_if2_dac1_tdm_sel_mux),
	SND_SOC_DAPM_MUX("IF2 DAC2 Mux", SND_SOC_NOPM, 0, 0,
			&rt5677_if2_dac2_tdm_sel_mux),
	SND_SOC_DAPM_MUX("IF2 DAC3 Mux", SND_SOC_NOPM, 0, 0,
			&rt5677_if2_dac3_tdm_sel_mux),
	SND_SOC_DAPM_MUX("IF2 DAC4 Mux", SND_SOC_NOPM, 0, 0,
			&rt5677_if2_dac4_tdm_sel_mux),
	SND_SOC_DAPM_MUX("IF2 DAC5 Mux", SND_SOC_NOPM, 0, 0,
			&rt5677_if2_dac5_tdm_sel_mux),
	SND_SOC_DAPM_MUX("IF2 DAC6 Mux", SND_SOC_NOPM, 0, 0,
			&rt5677_if2_dac6_tdm_sel_mux),
	SND_SOC_DAPM_MUX("IF2 DAC7 Mux", SND_SOC_NOPM, 0, 0,
			&rt5677_if2_dac7_tdm_sel_mux),

	/* Audio Interface */
	SND_SOC_DAPM_AIF_IN("AIF1RX", "AIF1 Playback", 0, SND_SOC_NOPM, 0, 0),
	SND_SOC_DAPM_AIF_OUT("AIF1TX", "AIF1 Capture", 0, SND_SOC_NOPM, 0, 0),
	SND_SOC_DAPM_AIF_IN("AIF2RX", "AIF2 Playback", 0, SND_SOC_NOPM, 0, 0),
	SND_SOC_DAPM_AIF_OUT("AIF2TX", "AIF2 Capture", 0, SND_SOC_NOPM, 0, 0),
	SND_SOC_DAPM_AIF_IN("AIF3RX", "AIF3 Playback", 0, SND_SOC_NOPM, 0, 0),
	SND_SOC_DAPM_AIF_OUT("AIF3TX", "AIF3 Capture", 0, SND_SOC_NOPM, 0, 0),
	SND_SOC_DAPM_AIF_IN("AIF4RX", "AIF4 Playback", 0, SND_SOC_NOPM, 0, 0),
	SND_SOC_DAPM_AIF_OUT("AIF4TX", "AIF4 Capture", 0, SND_SOC_NOPM, 0, 0),
	SND_SOC_DAPM_AIF_IN("SLBRX", "SLIMBus Playback", 0, SND_SOC_NOPM, 0, 0),
	SND_SOC_DAPM_AIF_OUT("SLBTX", "SLIMBus Capture", 0, SND_SOC_NOPM, 0, 0),

	/* Sidetone Mux */
	SND_SOC_DAPM_MUX("Sidetone Mux", SND_SOC_NOPM, 0, 0,
			&rt5677_sidetone_mux),
	SND_SOC_DAPM_SUPPLY("Sidetone Power", RT5677_SIDETONE_CTRL,
		RT5677_ST_EN_SFT, 0, NULL, 0),

	/* VAD Mux*/
	SND_SOC_DAPM_MUX("VAD ADC Mux", SND_SOC_NOPM, 0, 0,
			&rt5677_vad_src_mux),

	/* Tensilica DSP */
	SND_SOC_DAPM_PGA("Tensilica DSP", SND_SOC_NOPM, 0, 0, NULL, 0),
	SND_SOC_DAPM_MIXER("OB01 MIX", SND_SOC_NOPM, 0, 0,
		rt5677_ob_01_mix, ARRAY_SIZE(rt5677_ob_01_mix)),
	SND_SOC_DAPM_MIXER("OB23 MIX", SND_SOC_NOPM, 0, 0,
		rt5677_ob_23_mix, ARRAY_SIZE(rt5677_ob_23_mix)),
	SND_SOC_DAPM_MIXER("OB4 MIX", SND_SOC_NOPM, 0, 0,
		rt5677_ob_4_mix, ARRAY_SIZE(rt5677_ob_4_mix)),
	SND_SOC_DAPM_MIXER("OB5 MIX", SND_SOC_NOPM, 0, 0,
		rt5677_ob_5_mix, ARRAY_SIZE(rt5677_ob_5_mix)),
	SND_SOC_DAPM_MIXER("OB6 MIX", SND_SOC_NOPM, 0, 0,
		rt5677_ob_6_mix, ARRAY_SIZE(rt5677_ob_6_mix)),
	SND_SOC_DAPM_MIXER("OB7 MIX", SND_SOC_NOPM, 0, 0,
		rt5677_ob_7_mix, ARRAY_SIZE(rt5677_ob_7_mix)),

	/* Output Side */
	/* DAC mixer before sound effect */
	SND_SOC_DAPM_MIXER("DAC1 MIXL", SND_SOC_NOPM, 0, 0,
		rt5677_dac_l_mix, ARRAY_SIZE(rt5677_dac_l_mix)),
	SND_SOC_DAPM_MIXER("DAC1 MIXR", SND_SOC_NOPM, 0, 0,
		rt5677_dac_r_mix, ARRAY_SIZE(rt5677_dac_r_mix)),
	SND_SOC_DAPM_PGA("DAC1 FS", SND_SOC_NOPM, 0, 0, NULL, 0),

	/* DAC Mux */
	SND_SOC_DAPM_MUX("DAC1 Mux", SND_SOC_NOPM, 0, 0,
				&rt5677_dac1_mux),
	SND_SOC_DAPM_MUX("ADDA1 Mux", SND_SOC_NOPM, 0, 0,
				&rt5677_adda1_mux),
	SND_SOC_DAPM_MUX("DAC12 SRC Mux", SND_SOC_NOPM, 0, 0,
				&rt5677_dac12_mux),
	SND_SOC_DAPM_MUX("DAC3 SRC Mux", SND_SOC_NOPM, 0, 0,
				&rt5677_dac3_mux),

	/* DAC2 channel Mux */
	SND_SOC_DAPM_MUX("DAC2 L Mux", SND_SOC_NOPM, 0, 0,
				&rt5677_dac2_l_mux),
	SND_SOC_DAPM_MUX("DAC2 R Mux", SND_SOC_NOPM, 0, 0,
				&rt5677_dac2_r_mux),

	/* DAC3 channel Mux */
	SND_SOC_DAPM_MUX("DAC3 L Mux", SND_SOC_NOPM, 0, 0,
			&rt5677_dac3_l_mux),
	SND_SOC_DAPM_MUX("DAC3 R Mux", SND_SOC_NOPM, 0, 0,
			&rt5677_dac3_r_mux),

	/* DAC4 channel Mux */
	SND_SOC_DAPM_MUX("DAC4 L Mux", SND_SOC_NOPM, 0, 0,
			&rt5677_dac4_l_mux),
	SND_SOC_DAPM_MUX("DAC4 R Mux", SND_SOC_NOPM, 0, 0,
			&rt5677_dac4_r_mux),

	/* DAC Mixer */
	SND_SOC_DAPM_SUPPLY("dac stereo1 filter", RT5677_PWR_DIG2,
		RT5677_PWR_DAC_S1F_BIT, 0, rt5677_filter_power_event,
		SND_SOC_DAPM_POST_PMU),
	SND_SOC_DAPM_SUPPLY("dac mono2 left filter", RT5677_PWR_DIG2,
		RT5677_PWR_DAC_M2F_L_BIT, 0, rt5677_filter_power_event,
		SND_SOC_DAPM_POST_PMU),
	SND_SOC_DAPM_SUPPLY("dac mono2 right filter", RT5677_PWR_DIG2,
		RT5677_PWR_DAC_M2F_R_BIT, 0, rt5677_filter_power_event,
		SND_SOC_DAPM_POST_PMU),
	SND_SOC_DAPM_SUPPLY("dac mono3 left filter", RT5677_PWR_DIG2,
		RT5677_PWR_DAC_M3F_L_BIT, 0, rt5677_filter_power_event,
		SND_SOC_DAPM_POST_PMU),
	SND_SOC_DAPM_SUPPLY("dac mono3 right filter", RT5677_PWR_DIG2,
		RT5677_PWR_DAC_M3F_R_BIT, 0, rt5677_filter_power_event,
		SND_SOC_DAPM_POST_PMU),
	SND_SOC_DAPM_SUPPLY("dac mono4 left filter", RT5677_PWR_DIG2,
		RT5677_PWR_DAC_M4F_L_BIT, 0, rt5677_filter_power_event,
		SND_SOC_DAPM_POST_PMU),
	SND_SOC_DAPM_SUPPLY("dac mono4 right filter", RT5677_PWR_DIG2,
		RT5677_PWR_DAC_M4F_R_BIT, 0, rt5677_filter_power_event,
		SND_SOC_DAPM_POST_PMU),

	SND_SOC_DAPM_MIXER("Stereo DAC MIXL", SND_SOC_NOPM, 0, 0,
		rt5677_sto1_dac_l_mix, ARRAY_SIZE(rt5677_sto1_dac_l_mix)),
	SND_SOC_DAPM_MIXER("Stereo DAC MIXR", SND_SOC_NOPM, 0, 0,
		rt5677_sto1_dac_r_mix, ARRAY_SIZE(rt5677_sto1_dac_r_mix)),
	SND_SOC_DAPM_MIXER("Mono DAC MIXL", SND_SOC_NOPM, 0, 0,
		rt5677_mono_dac_l_mix, ARRAY_SIZE(rt5677_mono_dac_l_mix)),
	SND_SOC_DAPM_MIXER("Mono DAC MIXR", SND_SOC_NOPM, 0, 0,
		rt5677_mono_dac_r_mix, ARRAY_SIZE(rt5677_mono_dac_r_mix)),
	SND_SOC_DAPM_MIXER("DD1 MIXL", SND_SOC_NOPM, 0, 0,
		rt5677_dd1_l_mix, ARRAY_SIZE(rt5677_dd1_l_mix)),
	SND_SOC_DAPM_MIXER("DD1 MIXR", SND_SOC_NOPM, 0, 0,
		rt5677_dd1_r_mix, ARRAY_SIZE(rt5677_dd1_r_mix)),
	SND_SOC_DAPM_MIXER("DD2 MIXL", SND_SOC_NOPM, 0, 0,
		rt5677_dd2_l_mix, ARRAY_SIZE(rt5677_dd2_l_mix)),
	SND_SOC_DAPM_MIXER("DD2 MIXR", SND_SOC_NOPM, 0, 0,
		rt5677_dd2_r_mix, ARRAY_SIZE(rt5677_dd2_r_mix)),
	SND_SOC_DAPM_PGA("Stereo DAC MIX", SND_SOC_NOPM, 0, 0, NULL, 0),
	SND_SOC_DAPM_PGA("Mono DAC MIX", SND_SOC_NOPM, 0, 0, NULL, 0),
	SND_SOC_DAPM_PGA("DD1 MIX", SND_SOC_NOPM, 0, 0, NULL, 0),
	SND_SOC_DAPM_PGA("DD2 MIX", SND_SOC_NOPM, 0, 0, NULL, 0),

	/* DACs */
	SND_SOC_DAPM_DAC("DAC 1", NULL, RT5677_PWR_DIG1,
		RT5677_PWR_DAC1_BIT, 0),
	SND_SOC_DAPM_DAC("DAC 2", NULL, RT5677_PWR_DIG1,
		RT5677_PWR_DAC2_BIT, 0),
	SND_SOC_DAPM_DAC("DAC 3", NULL, RT5677_PWR_DIG1,
		RT5677_PWR_DAC3_BIT, 0),

	/* PDM */
	SND_SOC_DAPM_SUPPLY("PDM1 Power", RT5677_PWR_DIG2,
		RT5677_PWR_PDM1_BIT, 0, NULL, 0),
	SND_SOC_DAPM_SUPPLY("PDM2 Power", RT5677_PWR_DIG2,
		RT5677_PWR_PDM2_BIT, 0, NULL, 0),

	SND_SOC_DAPM_MUX("PDM1 L Mux", RT5677_PDM_OUT_CTRL, RT5677_M_PDM1_L_SFT,
		1, &rt5677_pdm1_l_mux),
	SND_SOC_DAPM_MUX("PDM1 R Mux", RT5677_PDM_OUT_CTRL, RT5677_M_PDM1_R_SFT,
		1, &rt5677_pdm1_r_mux),
	SND_SOC_DAPM_MUX("PDM2 L Mux", RT5677_PDM_OUT_CTRL, RT5677_M_PDM2_L_SFT,
		1, &rt5677_pdm2_l_mux),
	SND_SOC_DAPM_MUX("PDM2 R Mux", RT5677_PDM_OUT_CTRL, RT5677_M_PDM2_R_SFT,
		1, &rt5677_pdm2_r_mux),

	SND_SOC_DAPM_PGA_S("LOUT1 amp", 0, RT5677_PWR_ANLG1, RT5677_PWR_LO1_BIT,
		0, NULL, 0),
	SND_SOC_DAPM_PGA_S("LOUT2 amp", 0, RT5677_PWR_ANLG1, RT5677_PWR_LO2_BIT,
		0, NULL, 0),
	SND_SOC_DAPM_PGA_S("LOUT3 amp", 0, RT5677_PWR_ANLG1, RT5677_PWR_LO3_BIT,
		0, NULL, 0),

	SND_SOC_DAPM_PGA_S("LOUT1 vref", 1, SND_SOC_NOPM, 0, 0,
		rt5677_vref_event, SND_SOC_DAPM_POST_PMU),
	SND_SOC_DAPM_PGA_S("LOUT2 vref", 1, SND_SOC_NOPM, 0, 0,
		rt5677_vref_event, SND_SOC_DAPM_POST_PMU),
	SND_SOC_DAPM_PGA_S("LOUT3 vref", 1, SND_SOC_NOPM, 0, 0,
		rt5677_vref_event, SND_SOC_DAPM_POST_PMU),

	/* Output Lines */
	SND_SOC_DAPM_OUTPUT("LOUT1"),
	SND_SOC_DAPM_OUTPUT("LOUT2"),
	SND_SOC_DAPM_OUTPUT("LOUT3"),
	SND_SOC_DAPM_OUTPUT("PDM1L"),
	SND_SOC_DAPM_OUTPUT("PDM1R"),
	SND_SOC_DAPM_OUTPUT("PDM2L"),
	SND_SOC_DAPM_OUTPUT("PDM2R"),

	SND_SOC_DAPM_POST("vref", rt5677_vref_event),
};

static const struct snd_soc_dapm_route rt5677_dapm_routes[] = {
	{ "Stereo1 DMIC Mux", NULL, "DMIC STO1 ASRC", rt5677_dmic_use_asrc },
	{ "Stereo2 DMIC Mux", NULL, "DMIC STO2 ASRC", rt5677_dmic_use_asrc },
	{ "Stereo3 DMIC Mux", NULL, "DMIC STO3 ASRC", rt5677_dmic_use_asrc },
	{ "Stereo4 DMIC Mux", NULL, "DMIC STO4 ASRC", rt5677_dmic_use_asrc },
	{ "Mono DMIC L Mux", NULL, "DMIC MONO L ASRC", rt5677_dmic_use_asrc },
	{ "Mono DMIC R Mux", NULL, "DMIC MONO R ASRC", rt5677_dmic_use_asrc },
	{ "I2S1", NULL, "I2S1 ASRC", can_use_asrc},
	{ "I2S2", NULL, "I2S2 ASRC", can_use_asrc},
	{ "I2S3", NULL, "I2S3 ASRC", can_use_asrc},
	{ "I2S4", NULL, "I2S4 ASRC", can_use_asrc},

	{ "dac stereo1 filter", NULL, "DAC STO ASRC", is_using_asrc },
	{ "dac mono2 left filter", NULL, "DAC MONO2 L ASRC", is_using_asrc },
	{ "dac mono2 right filter", NULL, "DAC MONO2 R ASRC", is_using_asrc },
	{ "dac mono3 left filter", NULL, "DAC MONO3 L ASRC", is_using_asrc },
	{ "dac mono3 right filter", NULL, "DAC MONO3 R ASRC", is_using_asrc },
	{ "dac mono4 left filter", NULL, "DAC MONO4 L ASRC", is_using_asrc },
	{ "dac mono4 right filter", NULL, "DAC MONO4 R ASRC", is_using_asrc },
	{ "adc stereo1 filter", NULL, "ADC STO1 ASRC", is_using_asrc },
	{ "adc stereo2 filter", NULL, "ADC STO2 ASRC", is_using_asrc },
	{ "adc stereo3 filter", NULL, "ADC STO3 ASRC", is_using_asrc },
	{ "adc stereo4 filter", NULL, "ADC STO4 ASRC", is_using_asrc },
	{ "adc mono left filter", NULL, "ADC MONO L ASRC", is_using_asrc },
	{ "adc mono right filter", NULL, "ADC MONO R ASRC", is_using_asrc },

	{ "DMIC1", NULL, "DMIC L1" },
	{ "DMIC1", NULL, "DMIC R1" },
	{ "DMIC2", NULL, "DMIC L2" },
	{ "DMIC2", NULL, "DMIC R2" },
	{ "DMIC3", NULL, "DMIC L3" },
	{ "DMIC3", NULL, "DMIC R3" },
	{ "DMIC4", NULL, "DMIC L4" },
	{ "DMIC4", NULL, "DMIC R4" },

	{ "DMIC L1", NULL, "DMIC CLK" },
	{ "DMIC R1", NULL, "DMIC CLK" },
	{ "DMIC L2", NULL, "DMIC CLK" },
	{ "DMIC R2", NULL, "DMIC CLK" },
	{ "DMIC L3", NULL, "DMIC CLK" },
	{ "DMIC R3", NULL, "DMIC CLK" },
	{ "DMIC L4", NULL, "DMIC CLK" },
	{ "DMIC R4", NULL, "DMIC CLK" },

	{ "DMIC L1", NULL, "DMIC1 power" },
	{ "DMIC R1", NULL, "DMIC1 power" },
	{ "DMIC L3", NULL, "DMIC3 power" },
	{ "DMIC R3", NULL, "DMIC3 power" },
	{ "DMIC L4", NULL, "DMIC4 power" },
	{ "DMIC R4", NULL, "DMIC4 power" },

	{ "BST1", NULL, "IN1P" },
	{ "BST1", NULL, "IN1N" },
	{ "BST2", NULL, "IN2P" },
	{ "BST2", NULL, "IN2N" },

	{ "IN1P", NULL, "MICBIAS1" },
	{ "IN1N", NULL, "MICBIAS1" },
	{ "IN2P", NULL, "MICBIAS1" },
	{ "IN2N", NULL, "MICBIAS1" },

	{ "ADC 1", NULL, "BST1" },
	{ "ADC 1", NULL, "ADC 1 power" },
	{ "ADC 1", NULL, "ADC1 clock" },
	{ "ADC 2", NULL, "BST2" },
	{ "ADC 2", NULL, "ADC 2 power" },
	{ "ADC 2", NULL, "ADC2 clock" },

	{ "Stereo1 DMIC Mux", "DMIC1", "DMIC1" },
	{ "Stereo1 DMIC Mux", "DMIC2", "DMIC2" },
	{ "Stereo1 DMIC Mux", "DMIC3", "DMIC3" },
	{ "Stereo1 DMIC Mux", "DMIC4", "DMIC4" },

	{ "Stereo2 DMIC Mux", "DMIC1", "DMIC1" },
	{ "Stereo2 DMIC Mux", "DMIC2", "DMIC2" },
	{ "Stereo2 DMIC Mux", "DMIC3", "DMIC3" },
	{ "Stereo2 DMIC Mux", "DMIC4", "DMIC4" },

	{ "Stereo3 DMIC Mux", "DMIC1", "DMIC1" },
	{ "Stereo3 DMIC Mux", "DMIC2", "DMIC2" },
	{ "Stereo3 DMIC Mux", "DMIC3", "DMIC3" },
	{ "Stereo3 DMIC Mux", "DMIC4", "DMIC4" },

	{ "Stereo4 DMIC Mux", "DMIC1", "DMIC1" },
	{ "Stereo4 DMIC Mux", "DMIC2", "DMIC2" },
	{ "Stereo4 DMIC Mux", "DMIC3", "DMIC3" },
	{ "Stereo4 DMIC Mux", "DMIC4", "DMIC4" },

	{ "Mono DMIC L Mux", "DMIC1", "DMIC1" },
	{ "Mono DMIC L Mux", "DMIC2", "DMIC2" },
	{ "Mono DMIC L Mux", "DMIC3", "DMIC3" },
	{ "Mono DMIC L Mux", "DMIC4", "DMIC4" },

	{ "Mono DMIC R Mux", "DMIC1", "DMIC1" },
	{ "Mono DMIC R Mux", "DMIC2", "DMIC2" },
	{ "Mono DMIC R Mux", "DMIC3", "DMIC3" },
	{ "Mono DMIC R Mux", "DMIC4", "DMIC4" },

	{ "ADC 1_2", NULL, "ADC 1" },
	{ "ADC 1_2", NULL, "ADC 2" },

	{ "Stereo1 ADC1 Mux", "DD MIX1", "DD1 MIX" },
	{ "Stereo1 ADC1 Mux", "ADC1/2", "ADC 1_2" },
	{ "Stereo1 ADC1 Mux", "Stereo DAC MIX", "Stereo DAC MIX" },

	{ "Stereo1 ADC2 Mux", "DD MIX1", "DD1 MIX" },
	{ "Stereo1 ADC2 Mux", "DMIC", "Stereo1 DMIC Mux" },
	{ "Stereo1 ADC2 Mux", "Stereo DAC MIX", "Stereo DAC MIX" },

	{ "Stereo2 ADC1 Mux", "DD MIX1", "DD1 MIX" },
	{ "Stereo2 ADC1 Mux", "ADC1/2", "ADC 1_2" },
	{ "Stereo2 ADC1 Mux", "Stereo DAC MIX", "Stereo DAC MIX" },

	{ "Stereo2 ADC2 Mux", "DD MIX1", "DD1 MIX" },
	{ "Stereo2 ADC2 Mux", "DMIC", "Stereo2 DMIC Mux" },
	{ "Stereo2 ADC2 Mux", "Stereo DAC MIX", "Stereo DAC MIX" },

	{ "Stereo3 ADC1 Mux", "DD MIX1", "DD1 MIX" },
	{ "Stereo3 ADC1 Mux", "ADC1/2", "ADC 1_2" },
	{ "Stereo3 ADC1 Mux", "Stereo DAC MIX", "Stereo DAC MIX" },

	{ "Stereo3 ADC2 Mux", "DD MIX1", "DD1 MIX" },
	{ "Stereo3 ADC2 Mux", "DMIC", "Stereo3 DMIC Mux" },
	{ "Stereo3 ADC2 Mux", "Stereo DAC MIX", "Stereo DAC MIX" },

	{ "Stereo4 ADC1 Mux", "DD MIX1", "DD1 MIX" },
	{ "Stereo4 ADC1 Mux", "ADC1/2", "ADC 1_2" },
	{ "Stereo4 ADC1 Mux", "DD MIX2", "DD2 MIX" },

	{ "Stereo4 ADC2 Mux", "DD MIX1", "DD1 MIX" },
	{ "Stereo4 ADC2 Mux", "DMIC", "Stereo3 DMIC Mux" },
	{ "Stereo4 ADC2 Mux", "DD MIX2", "DD2 MIX" },

	{ "Mono ADC2 L Mux", "DD MIX1L", "DD1 MIXL" },
	{ "Mono ADC2 L Mux", "DMIC", "Mono DMIC L Mux" },
	{ "Mono ADC2 L Mux", "MONO DAC MIXL", "Mono DAC MIXL" },

	{ "Mono ADC1 L Mux", "DD MIX1L", "DD1 MIXL" },
	{ "Mono ADC1 L Mux", "ADC1", "ADC 1" },
	{ "Mono ADC1 L Mux", "MONO DAC MIXL", "Mono DAC MIXL" },

	{ "Mono ADC1 R Mux", "DD MIX1R", "DD1 MIXR" },
	{ "Mono ADC1 R Mux", "ADC2", "ADC 2" },
	{ "Mono ADC1 R Mux", "MONO DAC MIXR", "Mono DAC MIXR" },

	{ "Mono ADC2 R Mux", "DD MIX1R", "DD1 MIXR" },
	{ "Mono ADC2 R Mux", "DMIC", "Mono DMIC R Mux" },
	{ "Mono ADC2 R Mux", "MONO DAC MIXR", "Mono DAC MIXR" },

	{ "Sto1 ADC MIXL", "ADC1 Switch", "Stereo1 ADC1 Mux" },
	{ "Sto1 ADC MIXL", "ADC2 Switch", "Stereo1 ADC2 Mux" },
	{ "Sto1 ADC MIXR", "ADC1 Switch", "Stereo1 ADC1 Mux" },
	{ "Sto1 ADC MIXR", "ADC2 Switch", "Stereo1 ADC2 Mux" },

	{ "Stereo1 ADC MIXL", NULL, "Sto1 ADC MIXL" },
	{ "Stereo1 ADC MIXL", NULL, "adc stereo1 filter" },
	{ "Stereo1 ADC MIXR", NULL, "Sto1 ADC MIXR" },
	{ "Stereo1 ADC MIXR", NULL, "adc stereo1 filter" },
	{ "adc stereo1 filter", NULL, "PLL1", is_sys_clk_from_pll },

	{ "Stereo1 ADC MIX", NULL, "Stereo1 ADC MIXL" },
	{ "Stereo1 ADC MIX", NULL, "Stereo1 ADC MIXR" },

	{ "Sto2 ADC MIXL", "ADC1 Switch", "Stereo2 ADC1 Mux" },
	{ "Sto2 ADC MIXL", "ADC2 Switch", "Stereo2 ADC2 Mux" },
	{ "Sto2 ADC MIXR", "ADC1 Switch", "Stereo2 ADC1 Mux" },
	{ "Sto2 ADC MIXR", "ADC2 Switch", "Stereo2 ADC2 Mux" },

	{ "Sto2 ADC LR MIX", NULL, "Sto2 ADC MIXL" },
	{ "Sto2 ADC LR MIX", NULL, "Sto2 ADC MIXR" },

	{ "Stereo2 ADC LR Mux", "L", "Sto2 ADC MIXL" },
	{ "Stereo2 ADC LR Mux", "LR", "Sto2 ADC LR MIX" },

	{ "Stereo2 ADC MIXL", NULL, "Stereo2 ADC LR Mux" },
	{ "Stereo2 ADC MIXL", NULL, "adc stereo2 filter" },
	{ "Stereo2 ADC MIXR", NULL, "Sto2 ADC MIXR" },
	{ "Stereo2 ADC MIXR", NULL, "adc stereo2 filter" },
	{ "adc stereo2 filter", NULL, "PLL1", is_sys_clk_from_pll },

	{ "Stereo2 ADC MIX", NULL, "Stereo2 ADC MIXL" },
	{ "Stereo2 ADC MIX", NULL, "Stereo2 ADC MIXR" },

	{ "Sto3 ADC MIXL", "ADC1 Switch", "Stereo3 ADC1 Mux" },
	{ "Sto3 ADC MIXL", "ADC2 Switch", "Stereo3 ADC2 Mux" },
	{ "Sto3 ADC MIXR", "ADC1 Switch", "Stereo3 ADC1 Mux" },
	{ "Sto3 ADC MIXR", "ADC2 Switch", "Stereo3 ADC2 Mux" },

	{ "Stereo3 ADC MIXL", NULL, "Sto3 ADC MIXL" },
	{ "Stereo3 ADC MIXL", NULL, "adc stereo3 filter" },
	{ "Stereo3 ADC MIXR", NULL, "Sto3 ADC MIXR" },
	{ "Stereo3 ADC MIXR", NULL, "adc stereo3 filter" },
	{ "adc stereo3 filter", NULL, "PLL1", is_sys_clk_from_pll },

	{ "Stereo3 ADC MIX", NULL, "Stereo3 ADC MIXL" },
	{ "Stereo3 ADC MIX", NULL, "Stereo3 ADC MIXR" },

	{ "Sto4 ADC MIXL", "ADC1 Switch", "Stereo4 ADC1 Mux" },
	{ "Sto4 ADC MIXL", "ADC2 Switch", "Stereo4 ADC2 Mux" },
	{ "Sto4 ADC MIXR", "ADC1 Switch", "Stereo4 ADC1 Mux" },
	{ "Sto4 ADC MIXR", "ADC2 Switch", "Stereo4 ADC2 Mux" },

	{ "Stereo4 ADC MIXL", NULL, "Sto4 ADC MIXL" },
	{ "Stereo4 ADC MIXL", NULL, "adc stereo4 filter" },
	{ "Stereo4 ADC MIXR", NULL, "Sto4 ADC MIXR" },
	{ "Stereo4 ADC MIXR", NULL, "adc stereo4 filter" },
	{ "adc stereo4 filter", NULL, "PLL1", is_sys_clk_from_pll },

	{ "Stereo4 ADC MIX", NULL, "Stereo4 ADC MIXL" },
	{ "Stereo4 ADC MIX", NULL, "Stereo4 ADC MIXR" },

	{ "Mono ADC MIXL", "ADC1 Switch", "Mono ADC1 L Mux" },
	{ "Mono ADC MIXL", "ADC2 Switch", "Mono ADC2 L Mux" },
	{ "Mono ADC MIXL", NULL, "adc mono left filter" },
	{ "adc mono left filter", NULL, "PLL1", is_sys_clk_from_pll },

	{ "Mono ADC MIXR", "ADC1 Switch", "Mono ADC1 R Mux" },
	{ "Mono ADC MIXR", "ADC2 Switch", "Mono ADC2 R Mux" },
	{ "Mono ADC MIXR", NULL, "adc mono right filter" },
	{ "adc mono right filter", NULL, "PLL1", is_sys_clk_from_pll },

	{ "Mono ADC MIX", NULL, "Mono ADC MIXL" },
	{ "Mono ADC MIX", NULL, "Mono ADC MIXR" },

	{ "VAD ADC Mux", "STO1 ADC MIX L", "Stereo1 ADC MIXL" },
	{ "VAD ADC Mux", "MONO ADC MIX L", "Mono ADC MIXL" },
	{ "VAD ADC Mux", "MONO ADC MIX R", "Mono ADC MIXR" },
	{ "VAD ADC Mux", "STO2 ADC MIX L", "Stereo2 ADC MIXL" },
	{ "VAD ADC Mux", "STO3 ADC MIX L", "Stereo3 ADC MIXL" },

	{ "IF1 ADC1 Mux", "STO1 ADC MIX", "Stereo1 ADC MIX" },
	{ "IF1 ADC1 Mux", "OB01", "OB01 Bypass Mux" },
	{ "IF1 ADC1 Mux", "VAD ADC", "VAD ADC Mux" },

	{ "IF1 ADC2 Mux", "STO2 ADC MIX", "Stereo2 ADC MIX" },
	{ "IF1 ADC2 Mux", "OB23", "OB23 Bypass Mux" },

	{ "IF1 ADC3 Mux", "STO3 ADC MIX", "Stereo3 ADC MIX" },
	{ "IF1 ADC3 Mux", "MONO ADC MIX", "Mono ADC MIX" },
	{ "IF1 ADC3 Mux", "OB45", "OB45" },

	{ "IF1 ADC4 Mux", "STO4 ADC MIX", "Stereo4 ADC MIX" },
	{ "IF1 ADC4 Mux", "OB67", "OB67" },
	{ "IF1 ADC4 Mux", "OB01", "OB01 Bypass Mux" },

	{ "IF1 ADC1 Swap Mux", "L/R", "IF1 ADC1 Mux" },
	{ "IF1 ADC1 Swap Mux", "R/L", "IF1 ADC1 Mux" },
	{ "IF1 ADC1 Swap Mux", "L/L", "IF1 ADC1 Mux" },
	{ "IF1 ADC1 Swap Mux", "R/R", "IF1 ADC1 Mux" },

	{ "IF1 ADC2 Swap Mux", "L/R", "IF1 ADC2 Mux" },
	{ "IF1 ADC2 Swap Mux", "R/L", "IF1 ADC2 Mux" },
	{ "IF1 ADC2 Swap Mux", "L/L", "IF1 ADC2 Mux" },
	{ "IF1 ADC2 Swap Mux", "R/R", "IF1 ADC2 Mux" },

	{ "IF1 ADC3 Swap Mux", "L/R", "IF1 ADC3 Mux" },
	{ "IF1 ADC3 Swap Mux", "R/L", "IF1 ADC3 Mux" },
	{ "IF1 ADC3 Swap Mux", "L/L", "IF1 ADC3 Mux" },
	{ "IF1 ADC3 Swap Mux", "R/R", "IF1 ADC3 Mux" },

	{ "IF1 ADC4 Swap Mux", "L/R", "IF1 ADC4 Mux" },
	{ "IF1 ADC4 Swap Mux", "R/L", "IF1 ADC4 Mux" },
	{ "IF1 ADC4 Swap Mux", "L/L", "IF1 ADC4 Mux" },
	{ "IF1 ADC4 Swap Mux", "R/R", "IF1 ADC4 Mux" },

	{ "IF1 ADC", NULL, "IF1 ADC1 Swap Mux" },
	{ "IF1 ADC", NULL, "IF1 ADC2 Swap Mux" },
	{ "IF1 ADC", NULL, "IF1 ADC3 Swap Mux" },
	{ "IF1 ADC", NULL, "IF1 ADC4 Swap Mux" },

	{ "IF1 ADC TDM Swap Mux", "1/2/3/4", "IF1 ADC" },
	{ "IF1 ADC TDM Swap Mux", "2/1/3/4", "IF1 ADC" },
	{ "IF1 ADC TDM Swap Mux", "2/3/1/4", "IF1 ADC" },
	{ "IF1 ADC TDM Swap Mux", "4/1/2/3", "IF1 ADC" },
	{ "IF1 ADC TDM Swap Mux", "1/3/2/4", "IF1 ADC" },
	{ "IF1 ADC TDM Swap Mux", "1/4/2/3", "IF1 ADC" },
	{ "IF1 ADC TDM Swap Mux", "3/1/2/4", "IF1 ADC" },
	{ "IF1 ADC TDM Swap Mux", "3/4/1/2", "IF1 ADC" },

	{ "AIF1TX", NULL, "I2S1" },
	{ "AIF1TX", NULL, "IF1 ADC TDM Swap Mux" },

	{ "IF2 ADC1 Mux", "STO1 ADC MIX", "Stereo1 ADC MIX" },
	{ "IF2 ADC1 Mux", "OB01", "OB01 Bypass Mux" },
	{ "IF2 ADC1 Mux", "VAD ADC", "VAD ADC Mux" },

	{ "IF2 ADC2 Mux", "STO2 ADC MIX", "Stereo2 ADC MIX" },
	{ "IF2 ADC2 Mux", "OB23", "OB23 Bypass Mux" },

	{ "IF2 ADC3 Mux", "STO3 ADC MIX", "Stereo3 ADC MIX" },
	{ "IF2 ADC3 Mux", "MONO ADC MIX", "Mono ADC MIX" },
	{ "IF2 ADC3 Mux", "OB45", "OB45" },

	{ "IF2 ADC4 Mux", "STO4 ADC MIX", "Stereo4 ADC MIX" },
	{ "IF2 ADC4 Mux", "OB67", "OB67" },
	{ "IF2 ADC4 Mux", "OB01", "OB01 Bypass Mux" },

	{ "IF2 ADC1 Swap Mux", "L/R", "IF2 ADC1 Mux" },
	{ "IF2 ADC1 Swap Mux", "R/L", "IF2 ADC1 Mux" },
	{ "IF2 ADC1 Swap Mux", "L/L", "IF2 ADC1 Mux" },
	{ "IF2 ADC1 Swap Mux", "R/R", "IF2 ADC1 Mux" },

	{ "IF2 ADC2 Swap Mux", "L/R", "IF2 ADC2 Mux" },
	{ "IF2 ADC2 Swap Mux", "R/L", "IF2 ADC2 Mux" },
	{ "IF2 ADC2 Swap Mux", "L/L", "IF2 ADC2 Mux" },
	{ "IF2 ADC2 Swap Mux", "R/R", "IF2 ADC2 Mux" },

	{ "IF2 ADC3 Swap Mux", "L/R", "IF2 ADC3 Mux" },
	{ "IF2 ADC3 Swap Mux", "R/L", "IF2 ADC3 Mux" },
	{ "IF2 ADC3 Swap Mux", "L/L", "IF2 ADC3 Mux" },
	{ "IF2 ADC3 Swap Mux", "R/R", "IF2 ADC3 Mux" },

	{ "IF2 ADC4 Swap Mux", "L/R", "IF2 ADC4 Mux" },
	{ "IF2 ADC4 Swap Mux", "R/L", "IF2 ADC4 Mux" },
	{ "IF2 ADC4 Swap Mux", "L/L", "IF2 ADC4 Mux" },
	{ "IF2 ADC4 Swap Mux", "R/R", "IF2 ADC4 Mux" },

	{ "IF2 ADC", NULL, "IF2 ADC1 Swap Mux" },
	{ "IF2 ADC", NULL, "IF2 ADC2 Swap Mux" },
	{ "IF2 ADC", NULL, "IF2 ADC3 Swap Mux" },
	{ "IF2 ADC", NULL, "IF2 ADC4 Swap Mux" },

	{ "IF2 ADC TDM Swap Mux", "1/2/3/4", "IF2 ADC" },
	{ "IF2 ADC TDM Swap Mux", "2/1/3/4", "IF2 ADC" },
	{ "IF2 ADC TDM Swap Mux", "3/1/2/4", "IF2 ADC" },
	{ "IF2 ADC TDM Swap Mux", "4/1/2/3", "IF2 ADC" },
	{ "IF2 ADC TDM Swap Mux", "1/3/2/4", "IF2 ADC" },
	{ "IF2 ADC TDM Swap Mux", "1/4/2/3", "IF2 ADC" },
	{ "IF2 ADC TDM Swap Mux", "2/3/1/4", "IF2 ADC" },
	{ "IF2 ADC TDM Swap Mux", "3/4/1/2", "IF2 ADC" },

	{ "AIF2TX", NULL, "I2S2" },
	{ "AIF2TX", NULL, "IF2 ADC TDM Swap Mux" },

	{ "IF3 ADC Mux", "STO1 ADC MIX", "Stereo1 ADC MIX" },
	{ "IF3 ADC Mux", "STO2 ADC MIX", "Stereo2 ADC MIX" },
	{ "IF3 ADC Mux", "STO3 ADC MIX", "Stereo3 ADC MIX" },
	{ "IF3 ADC Mux", "STO4 ADC MIX", "Stereo4 ADC MIX" },
	{ "IF3 ADC Mux", "MONO ADC MIX", "Mono ADC MIX" },
	{ "IF3 ADC Mux", "OB01", "OB01 Bypass Mux" },
	{ "IF3 ADC Mux", "OB23", "OB23 Bypass Mux" },
	{ "IF3 ADC Mux", "VAD ADC", "VAD ADC Mux" },

	{ "AIF3TX", NULL, "I2S3" },
	{ "AIF3TX", NULL, "IF3 ADC Mux" },

	{ "IF4 ADC Mux", "STO1 ADC MIX", "Stereo1 ADC MIX" },
	{ "IF4 ADC Mux", "STO2 ADC MIX", "Stereo2 ADC MIX" },
	{ "IF4 ADC Mux", "STO3 ADC MIX", "Stereo3 ADC MIX" },
	{ "IF4 ADC Mux", "STO4 ADC MIX", "Stereo4 ADC MIX" },
	{ "IF4 ADC Mux", "MONO ADC MIX", "Mono ADC MIX" },
	{ "IF4 ADC Mux", "OB01", "OB01 Bypass Mux" },
	{ "IF4 ADC Mux", "OB23", "OB23 Bypass Mux" },
	{ "IF4 ADC Mux", "VAD ADC", "VAD ADC Mux" },

	{ "AIF4TX", NULL, "I2S4" },
	{ "AIF4TX", NULL, "IF4 ADC Mux" },

	{ "SLB ADC1 Mux", "STO1 ADC MIX", "Stereo1 ADC MIX" },
	{ "SLB ADC1 Mux", "OB01", "OB01 Bypass Mux" },
	{ "SLB ADC1 Mux", "VAD ADC", "VAD ADC Mux" },

	{ "SLB ADC2 Mux", "STO2 ADC MIX", "Stereo2 ADC MIX" },
	{ "SLB ADC2 Mux", "OB23", "OB23 Bypass Mux" },

	{ "SLB ADC3 Mux", "STO3 ADC MIX", "Stereo3 ADC MIX" },
	{ "SLB ADC3 Mux", "MONO ADC MIX", "Mono ADC MIX" },
	{ "SLB ADC3 Mux", "OB45", "OB45" },

	{ "SLB ADC4 Mux", "STO4 ADC MIX", "Stereo4 ADC MIX" },
	{ "SLB ADC4 Mux", "OB67", "OB67" },
	{ "SLB ADC4 Mux", "OB01", "OB01 Bypass Mux" },

	{ "SLBTX", NULL, "SLB" },
	{ "SLBTX", NULL, "SLB ADC1 Mux" },
	{ "SLBTX", NULL, "SLB ADC2 Mux" },
	{ "SLBTX", NULL, "SLB ADC3 Mux" },
	{ "SLBTX", NULL, "SLB ADC4 Mux" },

	{ "IB01 Mux", "IF1 DAC 01", "IF1 DAC01" },
	{ "IB01 Mux", "IF2 DAC 01", "IF2 DAC01" },
	{ "IB01 Mux", "SLB DAC 01", "SLB DAC01" },
	{ "IB01 Mux", "STO1 ADC MIX", "Stereo1 ADC MIX" },
	{ "IB01 Mux", "VAD ADC/DAC1 FS", "DAC1 FS" },

	{ "IB01 Bypass Mux", "Bypass", "IB01 Mux" },
	{ "IB01 Bypass Mux", "Pass SRC", "IB01 Mux" },

	{ "IB23 Mux", "IF1 DAC 23", "IF1 DAC23" },
	{ "IB23 Mux", "IF2 DAC 23", "IF2 DAC23" },
	{ "IB23 Mux", "SLB DAC 23", "SLB DAC23" },
	{ "IB23 Mux", "STO2 ADC MIX", "Stereo2 ADC MIX" },
	{ "IB23 Mux", "DAC1 FS", "DAC1 FS" },
	{ "IB23 Mux", "IF4 DAC", "IF4 DAC" },

	{ "IB23 Bypass Mux", "Bypass", "IB23 Mux" },
	{ "IB23 Bypass Mux", "Pass SRC", "IB23 Mux" },

	{ "IB45 Mux", "IF1 DAC 45", "IF1 DAC45" },
	{ "IB45 Mux", "IF2 DAC 45", "IF2 DAC45" },
	{ "IB45 Mux", "SLB DAC 45", "SLB DAC45" },
	{ "IB45 Mux", "STO3 ADC MIX", "Stereo3 ADC MIX" },
	{ "IB45 Mux", "IF3 DAC", "IF3 DAC" },

	{ "IB45 Bypass Mux", "Bypass", "IB45 Mux" },
	{ "IB45 Bypass Mux", "Pass SRC", "IB45 Mux" },

	{ "IB6 Mux", "IF1 DAC 6", "IF1 DAC6 Mux" },
	{ "IB6 Mux", "IF2 DAC 6", "IF2 DAC6 Mux" },
	{ "IB6 Mux", "SLB DAC 6", "SLB DAC6" },
	{ "IB6 Mux", "STO4 ADC MIX L", "Stereo4 ADC MIXL" },
	{ "IB6 Mux", "IF4 DAC L", "IF4 DAC L" },
	{ "IB6 Mux", "STO1 ADC MIX L", "Stereo1 ADC MIXL" },
	{ "IB6 Mux", "STO2 ADC MIX L", "Stereo2 ADC MIXL" },
	{ "IB6 Mux", "STO3 ADC MIX L", "Stereo3 ADC MIXL" },

	{ "IB7 Mux", "IF1 DAC 7", "IF1 DAC7 Mux" },
	{ "IB7 Mux", "IF2 DAC 7", "IF2 DAC7 Mux" },
	{ "IB7 Mux", "SLB DAC 7", "SLB DAC7" },
	{ "IB7 Mux", "STO4 ADC MIX R", "Stereo4 ADC MIXR" },
	{ "IB7 Mux", "IF4 DAC R", "IF4 DAC R" },
	{ "IB7 Mux", "STO1 ADC MIX R", "Stereo1 ADC MIXR" },
	{ "IB7 Mux", "STO2 ADC MIX R", "Stereo2 ADC MIXR" },
	{ "IB7 Mux", "STO3 ADC MIX R", "Stereo3 ADC MIXR" },

	{ "IB8 Mux", "STO1 ADC MIX L", "Stereo1 ADC MIXL" },
	{ "IB8 Mux", "STO2 ADC MIX L", "Stereo2 ADC MIXL" },
	{ "IB8 Mux", "STO3 ADC MIX L", "Stereo3 ADC MIXL" },
	{ "IB8 Mux", "STO4 ADC MIX L", "Stereo4 ADC MIXL" },
	{ "IB8 Mux", "MONO ADC MIX L", "Mono ADC MIXL" },
	{ "IB8 Mux", "DACL1 FS", "DAC1 MIXL" },

	{ "IB9 Mux", "STO1 ADC MIX R", "Stereo1 ADC MIXR" },
	{ "IB9 Mux", "STO2 ADC MIX R", "Stereo2 ADC MIXR" },
	{ "IB9 Mux", "STO3 ADC MIX R", "Stereo3 ADC MIXR" },
	{ "IB9 Mux", "STO4 ADC MIX R", "Stereo4 ADC MIXR" },
	{ "IB9 Mux", "MONO ADC MIX R", "Mono ADC MIXR" },
	{ "IB9 Mux", "DACR1 FS", "DAC1 MIXR" },
	{ "IB9 Mux", "DAC1 FS", "DAC1 FS" },

	{ "OB01 MIX", "IB01 Switch", "IB01 Bypass Mux" },
	{ "OB01 MIX", "IB23 Switch", "IB23 Bypass Mux" },
	{ "OB01 MIX", "IB45 Switch", "IB45 Bypass Mux" },
	{ "OB01 MIX", "IB6 Switch", "IB6 Mux" },
	{ "OB01 MIX", "IB7 Switch", "IB7 Mux" },
	{ "OB01 MIX", "IB8 Switch", "IB8 Mux" },
	{ "OB01 MIX", "IB9 Switch", "IB9 Mux" },

	{ "OB23 MIX", "IB01 Switch", "IB01 Bypass Mux" },
	{ "OB23 MIX", "IB23 Switch", "IB23 Bypass Mux" },
	{ "OB23 MIX", "IB45 Switch", "IB45 Bypass Mux" },
	{ "OB23 MIX", "IB6 Switch", "IB6 Mux" },
	{ "OB23 MIX", "IB7 Switch", "IB7 Mux" },
	{ "OB23 MIX", "IB8 Switch", "IB8 Mux" },
	{ "OB23 MIX", "IB9 Switch", "IB9 Mux" },

	{ "OB4 MIX", "IB01 Switch", "IB01 Bypass Mux" },
	{ "OB4 MIX", "IB23 Switch", "IB23 Bypass Mux" },
	{ "OB4 MIX", "IB45 Switch", "IB45 Bypass Mux" },
	{ "OB4 MIX", "IB6 Switch", "IB6 Mux" },
	{ "OB4 MIX", "IB7 Switch", "IB7 Mux" },
	{ "OB4 MIX", "IB8 Switch", "IB8 Mux" },
	{ "OB4 MIX", "IB9 Switch", "IB9 Mux" },

	{ "OB5 MIX", "IB01 Switch", "IB01 Bypass Mux" },
	{ "OB5 MIX", "IB23 Switch", "IB23 Bypass Mux" },
	{ "OB5 MIX", "IB45 Switch", "IB45 Bypass Mux" },
	{ "OB5 MIX", "IB6 Switch", "IB6 Mux" },
	{ "OB5 MIX", "IB7 Switch", "IB7 Mux" },
	{ "OB5 MIX", "IB8 Switch", "IB8 Mux" },
	{ "OB5 MIX", "IB9 Switch", "IB9 Mux" },

	{ "OB6 MIX", "IB01 Switch", "IB01 Bypass Mux" },
	{ "OB6 MIX", "IB23 Switch", "IB23 Bypass Mux" },
	{ "OB6 MIX", "IB45 Switch", "IB45 Bypass Mux" },
	{ "OB6 MIX", "IB6 Switch", "IB6 Mux" },
	{ "OB6 MIX", "IB7 Switch", "IB7 Mux" },
	{ "OB6 MIX", "IB8 Switch", "IB8 Mux" },
	{ "OB6 MIX", "IB9 Switch", "IB9 Mux" },

	{ "OB7 MIX", "IB01 Switch", "IB01 Bypass Mux" },
	{ "OB7 MIX", "IB23 Switch", "IB23 Bypass Mux" },
	{ "OB7 MIX", "IB45 Switch", "IB45 Bypass Mux" },
	{ "OB7 MIX", "IB6 Switch", "IB6 Mux" },
	{ "OB7 MIX", "IB7 Switch", "IB7 Mux" },
	{ "OB7 MIX", "IB8 Switch", "IB8 Mux" },
	{ "OB7 MIX", "IB9 Switch", "IB9 Mux" },

	{ "OB01 Bypass Mux", "Bypass", "OB01 MIX" },
	{ "OB01 Bypass Mux", "Pass SRC", "OB01 MIX" },
	{ "OB23 Bypass Mux", "Bypass", "OB23 MIX" },
	{ "OB23 Bypass Mux", "Pass SRC", "OB23 MIX" },

	{ "OutBound2", NULL, "OB23 Bypass Mux" },
	{ "OutBound3", NULL, "OB23 Bypass Mux" },
	{ "OutBound4", NULL, "OB4 MIX" },
	{ "OutBound5", NULL, "OB5 MIX" },
	{ "OutBound6", NULL, "OB6 MIX" },
	{ "OutBound7", NULL, "OB7 MIX" },

	{ "OB45", NULL, "OutBound4" },
	{ "OB45", NULL, "OutBound5" },
	{ "OB67", NULL, "OutBound6" },
	{ "OB67", NULL, "OutBound7" },

	{ "IF1 DAC0", NULL, "AIF1RX" },
	{ "IF1 DAC1", NULL, "AIF1RX" },
	{ "IF1 DAC2", NULL, "AIF1RX" },
	{ "IF1 DAC3", NULL, "AIF1RX" },
	{ "IF1 DAC4", NULL, "AIF1RX" },
	{ "IF1 DAC5", NULL, "AIF1RX" },
	{ "IF1 DAC6", NULL, "AIF1RX" },
	{ "IF1 DAC7", NULL, "AIF1RX" },
	{ "IF1 DAC0", NULL, "I2S1" },
	{ "IF1 DAC1", NULL, "I2S1" },
	{ "IF1 DAC2", NULL, "I2S1" },
	{ "IF1 DAC3", NULL, "I2S1" },
	{ "IF1 DAC4", NULL, "I2S1" },
	{ "IF1 DAC5", NULL, "I2S1" },
	{ "IF1 DAC6", NULL, "I2S1" },
	{ "IF1 DAC7", NULL, "I2S1" },

	{ "IF1 DAC0 Mux", "Slot0", "IF1 DAC0" },
	{ "IF1 DAC0 Mux", "Slot1", "IF1 DAC1" },
	{ "IF1 DAC0 Mux", "Slot2", "IF1 DAC2" },
	{ "IF1 DAC0 Mux", "Slot3", "IF1 DAC3" },
	{ "IF1 DAC0 Mux", "Slot4", "IF1 DAC4" },
	{ "IF1 DAC0 Mux", "Slot5", "IF1 DAC5" },
	{ "IF1 DAC0 Mux", "Slot6", "IF1 DAC6" },
	{ "IF1 DAC0 Mux", "Slot7", "IF1 DAC7" },

	{ "IF1 DAC1 Mux", "Slot0", "IF1 DAC0" },
	{ "IF1 DAC1 Mux", "Slot1", "IF1 DAC1" },
	{ "IF1 DAC1 Mux", "Slot2", "IF1 DAC2" },
	{ "IF1 DAC1 Mux", "Slot3", "IF1 DAC3" },
	{ "IF1 DAC1 Mux", "Slot4", "IF1 DAC4" },
	{ "IF1 DAC1 Mux", "Slot5", "IF1 DAC5" },
	{ "IF1 DAC1 Mux", "Slot6", "IF1 DAC6" },
	{ "IF1 DAC1 Mux", "Slot7", "IF1 DAC7" },

	{ "IF1 DAC2 Mux", "Slot0", "IF1 DAC0" },
	{ "IF1 DAC2 Mux", "Slot1", "IF1 DAC1" },
	{ "IF1 DAC2 Mux", "Slot2", "IF1 DAC2" },
	{ "IF1 DAC2 Mux", "Slot3", "IF1 DAC3" },
	{ "IF1 DAC2 Mux", "Slot4", "IF1 DAC4" },
	{ "IF1 DAC2 Mux", "Slot5", "IF1 DAC5" },
	{ "IF1 DAC2 Mux", "Slot6", "IF1 DAC6" },
	{ "IF1 DAC2 Mux", "Slot7", "IF1 DAC7" },

	{ "IF1 DAC3 Mux", "Slot0", "IF1 DAC0" },
	{ "IF1 DAC3 Mux", "Slot1", "IF1 DAC1" },
	{ "IF1 DAC3 Mux", "Slot2", "IF1 DAC2" },
	{ "IF1 DAC3 Mux", "Slot3", "IF1 DAC3" },
	{ "IF1 DAC3 Mux", "Slot4", "IF1 DAC4" },
	{ "IF1 DAC3 Mux", "Slot5", "IF1 DAC5" },
	{ "IF1 DAC3 Mux", "Slot6", "IF1 DAC6" },
	{ "IF1 DAC3 Mux", "Slot7", "IF1 DAC7" },

	{ "IF1 DAC4 Mux", "Slot0", "IF1 DAC0" },
	{ "IF1 DAC4 Mux", "Slot1", "IF1 DAC1" },
	{ "IF1 DAC4 Mux", "Slot2", "IF1 DAC2" },
	{ "IF1 DAC4 Mux", "Slot3", "IF1 DAC3" },
	{ "IF1 DAC4 Mux", "Slot4", "IF1 DAC4" },
	{ "IF1 DAC4 Mux", "Slot5", "IF1 DAC5" },
	{ "IF1 DAC4 Mux", "Slot6", "IF1 DAC6" },
	{ "IF1 DAC4 Mux", "Slot7", "IF1 DAC7" },

	{ "IF1 DAC5 Mux", "Slot0", "IF1 DAC0" },
	{ "IF1 DAC5 Mux", "Slot1", "IF1 DAC1" },
	{ "IF1 DAC5 Mux", "Slot2", "IF1 DAC2" },
	{ "IF1 DAC5 Mux", "Slot3", "IF1 DAC3" },
	{ "IF1 DAC5 Mux", "Slot4", "IF1 DAC4" },
	{ "IF1 DAC5 Mux", "Slot5", "IF1 DAC5" },
	{ "IF1 DAC5 Mux", "Slot6", "IF1 DAC6" },
	{ "IF1 DAC5 Mux", "Slot7", "IF1 DAC7" },

	{ "IF1 DAC6 Mux", "Slot0", "IF1 DAC0" },
	{ "IF1 DAC6 Mux", "Slot1", "IF1 DAC1" },
	{ "IF1 DAC6 Mux", "Slot2", "IF1 DAC2" },
	{ "IF1 DAC6 Mux", "Slot3", "IF1 DAC3" },
	{ "IF1 DAC6 Mux", "Slot4", "IF1 DAC4" },
	{ "IF1 DAC6 Mux", "Slot5", "IF1 DAC5" },
	{ "IF1 DAC6 Mux", "Slot6", "IF1 DAC6" },
	{ "IF1 DAC6 Mux", "Slot7", "IF1 DAC7" },

	{ "IF1 DAC7 Mux", "Slot0", "IF1 DAC0" },
	{ "IF1 DAC7 Mux", "Slot1", "IF1 DAC1" },
	{ "IF1 DAC7 Mux", "Slot2", "IF1 DAC2" },
	{ "IF1 DAC7 Mux", "Slot3", "IF1 DAC3" },
	{ "IF1 DAC7 Mux", "Slot4", "IF1 DAC4" },
	{ "IF1 DAC7 Mux", "Slot5", "IF1 DAC5" },
	{ "IF1 DAC7 Mux", "Slot6", "IF1 DAC6" },
	{ "IF1 DAC7 Mux", "Slot7", "IF1 DAC7" },

	{ "IF1 DAC01", NULL, "IF1 DAC0 Mux" },
	{ "IF1 DAC01", NULL, "IF1 DAC1 Mux" },
	{ "IF1 DAC23", NULL, "IF1 DAC2 Mux" },
	{ "IF1 DAC23", NULL, "IF1 DAC3 Mux" },
	{ "IF1 DAC45", NULL, "IF1 DAC4 Mux" },
	{ "IF1 DAC45", NULL, "IF1 DAC5 Mux" },
	{ "IF1 DAC67", NULL, "IF1 DAC6 Mux" },
	{ "IF1 DAC67", NULL, "IF1 DAC7 Mux" },

	{ "IF2 DAC0", NULL, "AIF2RX" },
	{ "IF2 DAC1", NULL, "AIF2RX" },
	{ "IF2 DAC2", NULL, "AIF2RX" },
	{ "IF2 DAC3", NULL, "AIF2RX" },
	{ "IF2 DAC4", NULL, "AIF2RX" },
	{ "IF2 DAC5", NULL, "AIF2RX" },
	{ "IF2 DAC6", NULL, "AIF2RX" },
	{ "IF2 DAC7", NULL, "AIF2RX" },
	{ "IF2 DAC0", NULL, "I2S2" },
	{ "IF2 DAC1", NULL, "I2S2" },
	{ "IF2 DAC2", NULL, "I2S2" },
	{ "IF2 DAC3", NULL, "I2S2" },
	{ "IF2 DAC4", NULL, "I2S2" },
	{ "IF2 DAC5", NULL, "I2S2" },
	{ "IF2 DAC6", NULL, "I2S2" },
	{ "IF2 DAC7", NULL, "I2S2" },

	{ "IF2 DAC0 Mux", "Slot0", "IF2 DAC0" },
	{ "IF2 DAC0 Mux", "Slot1", "IF2 DAC1" },
	{ "IF2 DAC0 Mux", "Slot2", "IF2 DAC2" },
	{ "IF2 DAC0 Mux", "Slot3", "IF2 DAC3" },
	{ "IF2 DAC0 Mux", "Slot4", "IF2 DAC4" },
	{ "IF2 DAC0 Mux", "Slot5", "IF2 DAC5" },
	{ "IF2 DAC0 Mux", "Slot6", "IF2 DAC6" },
	{ "IF2 DAC0 Mux", "Slot7", "IF2 DAC7" },

	{ "IF2 DAC1 Mux", "Slot0", "IF2 DAC0" },
	{ "IF2 DAC1 Mux", "Slot1", "IF2 DAC1" },
	{ "IF2 DAC1 Mux", "Slot2", "IF2 DAC2" },
	{ "IF2 DAC1 Mux", "Slot3", "IF2 DAC3" },
	{ "IF2 DAC1 Mux", "Slot4", "IF2 DAC4" },
	{ "IF2 DAC1 Mux", "Slot5", "IF2 DAC5" },
	{ "IF2 DAC1 Mux", "Slot6", "IF2 DAC6" },
	{ "IF2 DAC1 Mux", "Slot7", "IF2 DAC7" },

	{ "IF2 DAC2 Mux", "Slot0", "IF2 DAC0" },
	{ "IF2 DAC2 Mux", "Slot1", "IF2 DAC1" },
	{ "IF2 DAC2 Mux", "Slot2", "IF2 DAC2" },
	{ "IF2 DAC2 Mux", "Slot3", "IF2 DAC3" },
	{ "IF2 DAC2 Mux", "Slot4", "IF2 DAC4" },
	{ "IF2 DAC2 Mux", "Slot5", "IF2 DAC5" },
	{ "IF2 DAC2 Mux", "Slot6", "IF2 DAC6" },
	{ "IF2 DAC2 Mux", "Slot7", "IF2 DAC7" },

	{ "IF2 DAC3 Mux", "Slot0", "IF2 DAC0" },
	{ "IF2 DAC3 Mux", "Slot1", "IF2 DAC1" },
	{ "IF2 DAC3 Mux", "Slot2", "IF2 DAC2" },
	{ "IF2 DAC3 Mux", "Slot3", "IF2 DAC3" },
	{ "IF2 DAC3 Mux", "Slot4", "IF2 DAC4" },
	{ "IF2 DAC3 Mux", "Slot5", "IF2 DAC5" },
	{ "IF2 DAC3 Mux", "Slot6", "IF2 DAC6" },
	{ "IF2 DAC3 Mux", "Slot7", "IF2 DAC7" },

	{ "IF2 DAC4 Mux", "Slot0", "IF2 DAC0" },
	{ "IF2 DAC4 Mux", "Slot1", "IF2 DAC1" },
	{ "IF2 DAC4 Mux", "Slot2", "IF2 DAC2" },
	{ "IF2 DAC4 Mux", "Slot3", "IF2 DAC3" },
	{ "IF2 DAC4 Mux", "Slot4", "IF2 DAC4" },
	{ "IF2 DAC4 Mux", "Slot5", "IF2 DAC5" },
	{ "IF2 DAC4 Mux", "Slot6", "IF2 DAC6" },
	{ "IF2 DAC4 Mux", "Slot7", "IF2 DAC7" },

	{ "IF2 DAC5 Mux", "Slot0", "IF2 DAC0" },
	{ "IF2 DAC5 Mux", "Slot1", "IF2 DAC1" },
	{ "IF2 DAC5 Mux", "Slot2", "IF2 DAC2" },
	{ "IF2 DAC5 Mux", "Slot3", "IF2 DAC3" },
	{ "IF2 DAC5 Mux", "Slot4", "IF2 DAC4" },
	{ "IF2 DAC5 Mux", "Slot5", "IF2 DAC5" },
	{ "IF2 DAC5 Mux", "Slot6", "IF2 DAC6" },
	{ "IF2 DAC5 Mux", "Slot7", "IF2 DAC7" },

	{ "IF2 DAC6 Mux", "Slot0", "IF2 DAC0" },
	{ "IF2 DAC6 Mux", "Slot1", "IF2 DAC1" },
	{ "IF2 DAC6 Mux", "Slot2", "IF2 DAC2" },
	{ "IF2 DAC6 Mux", "Slot3", "IF2 DAC3" },
	{ "IF2 DAC6 Mux", "Slot4", "IF2 DAC4" },
	{ "IF2 DAC6 Mux", "Slot5", "IF2 DAC5" },
	{ "IF2 DAC6 Mux", "Slot6", "IF2 DAC6" },
	{ "IF2 DAC6 Mux", "Slot7", "IF2 DAC7" },

	{ "IF2 DAC7 Mux", "Slot0", "IF2 DAC0" },
	{ "IF2 DAC7 Mux", "Slot1", "IF2 DAC1" },
	{ "IF2 DAC7 Mux", "Slot2", "IF2 DAC2" },
	{ "IF2 DAC7 Mux", "Slot3", "IF2 DAC3" },
	{ "IF2 DAC7 Mux", "Slot4", "IF2 DAC4" },
	{ "IF2 DAC7 Mux", "Slot5", "IF2 DAC5" },
	{ "IF2 DAC7 Mux", "Slot6", "IF2 DAC6" },
	{ "IF2 DAC7 Mux", "Slot7", "IF2 DAC7" },

	{ "IF2 DAC01", NULL, "IF2 DAC0 Mux" },
	{ "IF2 DAC01", NULL, "IF2 DAC1 Mux" },
	{ "IF2 DAC23", NULL, "IF2 DAC2 Mux" },
	{ "IF2 DAC23", NULL, "IF2 DAC3 Mux" },
	{ "IF2 DAC45", NULL, "IF2 DAC4 Mux" },
	{ "IF2 DAC45", NULL, "IF2 DAC5 Mux" },
	{ "IF2 DAC67", NULL, "IF2 DAC6 Mux" },
	{ "IF2 DAC67", NULL, "IF2 DAC7 Mux" },

	{ "IF3 DAC", NULL, "AIF3RX" },
	{ "IF3 DAC", NULL, "I2S3" },

	{ "IF4 DAC", NULL, "AIF4RX" },
	{ "IF4 DAC", NULL, "I2S4" },

	{ "IF3 DAC L", NULL, "IF3 DAC" },
	{ "IF3 DAC R", NULL, "IF3 DAC" },

	{ "IF4 DAC L", NULL, "IF4 DAC" },
	{ "IF4 DAC R", NULL, "IF4 DAC" },

	{ "SLB DAC0", NULL, "SLBRX" },
	{ "SLB DAC1", NULL, "SLBRX" },
	{ "SLB DAC2", NULL, "SLBRX" },
	{ "SLB DAC3", NULL, "SLBRX" },
	{ "SLB DAC4", NULL, "SLBRX" },
	{ "SLB DAC5", NULL, "SLBRX" },
	{ "SLB DAC6", NULL, "SLBRX" },
	{ "SLB DAC7", NULL, "SLBRX" },
	{ "SLB DAC0", NULL, "SLB" },
	{ "SLB DAC1", NULL, "SLB" },
	{ "SLB DAC2", NULL, "SLB" },
	{ "SLB DAC3", NULL, "SLB" },
	{ "SLB DAC4", NULL, "SLB" },
	{ "SLB DAC5", NULL, "SLB" },
	{ "SLB DAC6", NULL, "SLB" },
	{ "SLB DAC7", NULL, "SLB" },

	{ "SLB DAC01", NULL, "SLB DAC0" },
	{ "SLB DAC01", NULL, "SLB DAC1" },
	{ "SLB DAC23", NULL, "SLB DAC2" },
	{ "SLB DAC23", NULL, "SLB DAC3" },
	{ "SLB DAC45", NULL, "SLB DAC4" },
	{ "SLB DAC45", NULL, "SLB DAC5" },
	{ "SLB DAC67", NULL, "SLB DAC6" },
	{ "SLB DAC67", NULL, "SLB DAC7" },

	{ "ADDA1 Mux", "STO1 ADC MIX", "Stereo1 ADC MIX" },
	{ "ADDA1 Mux", "STO2 ADC MIX", "Stereo2 ADC MIX" },
	{ "ADDA1 Mux", "OB 67", "OB67" },

	{ "DAC1 Mux", "IF1 DAC 01", "IF1 DAC01" },
	{ "DAC1 Mux", "IF2 DAC 01", "IF2 DAC01" },
	{ "DAC1 Mux", "IF3 DAC LR", "IF3 DAC" },
	{ "DAC1 Mux", "IF4 DAC LR", "IF4 DAC" },
	{ "DAC1 Mux", "SLB DAC 01", "SLB DAC01" },
	{ "DAC1 Mux", "OB 01", "OB01 Bypass Mux" },

	{ "DAC1 MIXL", "Stereo ADC Switch", "ADDA1 Mux" },
	{ "DAC1 MIXL", "DAC1 Switch", "DAC1 Mux" },
	{ "DAC1 MIXR", "Stereo ADC Switch", "ADDA1 Mux" },
	{ "DAC1 MIXR", "DAC1 Switch", "DAC1 Mux" },

	{ "DAC1 FS", NULL, "DAC1 MIXL" },
	{ "DAC1 FS", NULL, "DAC1 MIXR" },

	{ "DAC2 L Mux", "IF1 DAC 2", "IF1 DAC2 Mux" },
	{ "DAC2 L Mux", "IF2 DAC 2", "IF2 DAC2 Mux" },
	{ "DAC2 L Mux", "IF3 DAC L", "IF3 DAC L" },
	{ "DAC2 L Mux", "IF4 DAC L", "IF4 DAC L" },
	{ "DAC2 L Mux", "SLB DAC 2", "SLB DAC2" },
	{ "DAC2 L Mux", "OB 2", "OutBound2" },

	{ "DAC2 R Mux", "IF1 DAC 3", "IF1 DAC3 Mux" },
	{ "DAC2 R Mux", "IF2 DAC 3", "IF2 DAC3 Mux" },
	{ "DAC2 R Mux", "IF3 DAC R", "IF3 DAC R" },
	{ "DAC2 R Mux", "IF4 DAC R", "IF4 DAC R" },
	{ "DAC2 R Mux", "SLB DAC 3", "SLB DAC3" },
	{ "DAC2 R Mux", "OB 3", "OutBound3" },
	{ "DAC2 R Mux", "Haptic Generator", "Haptic Generator" },
	{ "DAC2 R Mux", "VAD ADC", "VAD ADC Mux" },

	{ "DAC3 L Mux", "IF1 DAC 4", "IF1 DAC4 Mux" },
	{ "DAC3 L Mux", "IF2 DAC 4", "IF2 DAC4 Mux" },
	{ "DAC3 L Mux", "IF3 DAC L", "IF3 DAC L" },
	{ "DAC3 L Mux", "IF4 DAC L", "IF4 DAC L" },
	{ "DAC3 L Mux", "SLB DAC 4", "SLB DAC4" },
	{ "DAC3 L Mux", "OB 4", "OutBound4" },

	{ "DAC3 R Mux", "IF1 DAC 5", "IF1 DAC5 Mux" },
	{ "DAC3 R Mux", "IF2 DAC 5", "IF2 DAC5 Mux" },
	{ "DAC3 R Mux", "IF3 DAC R", "IF3 DAC R" },
	{ "DAC3 R Mux", "IF4 DAC R", "IF4 DAC R" },
	{ "DAC3 R Mux", "SLB DAC 5", "SLB DAC5" },
	{ "DAC3 R Mux", "OB 5", "OutBound5" },

	{ "DAC4 L Mux", "IF1 DAC 6", "IF1 DAC6 Mux" },
	{ "DAC4 L Mux", "IF2 DAC 6", "IF2 DAC6 Mux" },
	{ "DAC4 L Mux", "IF3 DAC L", "IF3 DAC L" },
	{ "DAC4 L Mux", "IF4 DAC L", "IF4 DAC L" },
	{ "DAC4 L Mux", "SLB DAC 6", "SLB DAC6" },
	{ "DAC4 L Mux", "OB 6", "OutBound6" },

	{ "DAC4 R Mux", "IF1 DAC 7", "IF1 DAC7 Mux" },
	{ "DAC4 R Mux", "IF2 DAC 7", "IF2 DAC7 Mux" },
	{ "DAC4 R Mux", "IF3 DAC R", "IF3 DAC R" },
	{ "DAC4 R Mux", "IF4 DAC R", "IF4 DAC R" },
	{ "DAC4 R Mux", "SLB DAC 7", "SLB DAC7" },
	{ "DAC4 R Mux", "OB 7", "OutBound7" },

	{ "Sidetone Mux", "DMIC1 L", "DMIC L1" },
	{ "Sidetone Mux", "DMIC2 L", "DMIC L2" },
	{ "Sidetone Mux", "DMIC3 L", "DMIC L3" },
	{ "Sidetone Mux", "DMIC4 L", "DMIC L4" },
	{ "Sidetone Mux", "ADC1", "ADC 1" },
	{ "Sidetone Mux", "ADC2", "ADC 2" },
	{ "Sidetone Mux", NULL, "Sidetone Power" },

	{ "Stereo DAC MIXL", "ST L Switch", "Sidetone Mux" },
	{ "Stereo DAC MIXL", "DAC1 L Switch", "DAC1 MIXL" },
	{ "Stereo DAC MIXL", "DAC2 L Switch", "DAC2 L Mux" },
	{ "Stereo DAC MIXL", "DAC1 R Switch", "DAC1 MIXR" },
	{ "Stereo DAC MIXL", NULL, "dac stereo1 filter" },
	{ "Stereo DAC MIXR", "ST R Switch", "Sidetone Mux" },
	{ "Stereo DAC MIXR", "DAC1 R Switch", "DAC1 MIXR" },
	{ "Stereo DAC MIXR", "DAC2 R Switch", "DAC2 R Mux" },
	{ "Stereo DAC MIXR", "DAC1 L Switch", "DAC1 MIXL" },
	{ "Stereo DAC MIXR", NULL, "dac stereo1 filter" },
	{ "dac stereo1 filter", NULL, "PLL1", is_sys_clk_from_pll },

	{ "Mono DAC MIXL", "ST L Switch", "Sidetone Mux" },
	{ "Mono DAC MIXL", "DAC1 L Switch", "DAC1 MIXL" },
	{ "Mono DAC MIXL", "DAC2 L Switch", "DAC2 L Mux" },
	{ "Mono DAC MIXL", "DAC2 R Switch", "DAC2 R Mux" },
	{ "Mono DAC MIXL", NULL, "dac mono2 left filter" },
	{ "dac mono2 left filter", NULL, "PLL1", is_sys_clk_from_pll },
	{ "Mono DAC MIXR", "ST R Switch", "Sidetone Mux" },
	{ "Mono DAC MIXR", "DAC1 R Switch", "DAC1 MIXR" },
	{ "Mono DAC MIXR", "DAC2 R Switch", "DAC2 R Mux" },
	{ "Mono DAC MIXR", "DAC2 L Switch", "DAC2 L Mux" },
	{ "Mono DAC MIXR", NULL, "dac mono2 right filter" },
	{ "dac mono2 right filter", NULL, "PLL1", is_sys_clk_from_pll },

	{ "DD1 MIXL", "Sto DAC Mix L Switch", "Stereo DAC MIXL" },
	{ "DD1 MIXL", "Mono DAC Mix L Switch", "Mono DAC MIXL" },
	{ "DD1 MIXL", "DAC3 L Switch", "DAC3 L Mux" },
	{ "DD1 MIXL", "DAC3 R Switch", "DAC3 R Mux" },
	{ "DD1 MIXL", NULL, "dac mono3 left filter" },
	{ "dac mono3 left filter", NULL, "PLL1", is_sys_clk_from_pll },
	{ "DD1 MIXR", "Sto DAC Mix R Switch", "Stereo DAC MIXR" },
	{ "DD1 MIXR", "Mono DAC Mix R Switch", "Mono DAC MIXR" },
	{ "DD1 MIXR", "DAC3 L Switch", "DAC3 L Mux" },
	{ "DD1 MIXR", "DAC3 R Switch", "DAC3 R Mux" },
	{ "DD1 MIXR", NULL, "dac mono3 right filter" },
	{ "dac mono3 right filter", NULL, "PLL1", is_sys_clk_from_pll },

	{ "DD2 MIXL", "Sto DAC Mix L Switch", "Stereo DAC MIXL" },
	{ "DD2 MIXL", "Mono DAC Mix L Switch", "Mono DAC MIXL" },
	{ "DD2 MIXL", "DAC4 L Switch", "DAC4 L Mux" },
	{ "DD2 MIXL", "DAC4 R Switch", "DAC4 R Mux" },
	{ "DD2 MIXL", NULL, "dac mono4 left filter" },
	{ "dac mono4 left filter", NULL, "PLL1", is_sys_clk_from_pll },
	{ "DD2 MIXR", "Sto DAC Mix R Switch", "Stereo DAC MIXR" },
	{ "DD2 MIXR", "Mono DAC Mix R Switch", "Mono DAC MIXR" },
	{ "DD2 MIXR", "DAC4 L Switch", "DAC4 L Mux" },
	{ "DD2 MIXR", "DAC4 R Switch", "DAC4 R Mux" },
	{ "DD2 MIXR", NULL, "dac mono4 right filter" },
	{ "dac mono4 right filter", NULL, "PLL1", is_sys_clk_from_pll },

	{ "Stereo DAC MIX", NULL, "Stereo DAC MIXL" },
	{ "Stereo DAC MIX", NULL, "Stereo DAC MIXR" },
	{ "Mono DAC MIX", NULL, "Mono DAC MIXL" },
	{ "Mono DAC MIX", NULL, "Mono DAC MIXR" },
	{ "DD1 MIX", NULL, "DD1 MIXL" },
	{ "DD1 MIX", NULL, "DD1 MIXR" },
	{ "DD2 MIX", NULL, "DD2 MIXL" },
	{ "DD2 MIX", NULL, "DD2 MIXR" },

	{ "DAC12 SRC Mux", "STO1 DAC MIX", "Stereo DAC MIX" },
	{ "DAC12 SRC Mux", "MONO DAC MIX", "Mono DAC MIX" },
	{ "DAC12 SRC Mux", "DD MIX1", "DD1 MIX" },
	{ "DAC12 SRC Mux", "DD MIX2", "DD2 MIX" },

	{ "DAC3 SRC Mux", "MONO DAC MIXL", "Mono DAC MIXL" },
	{ "DAC3 SRC Mux", "MONO DAC MIXR", "Mono DAC MIXR" },
	{ "DAC3 SRC Mux", "DD MIX1L", "DD1 MIXL" },
	{ "DAC3 SRC Mux", "DD MIX2L", "DD2 MIXL" },

	{ "DAC 1", NULL, "DAC12 SRC Mux" },
	{ "DAC 2", NULL, "DAC12 SRC Mux" },
	{ "DAC 3", NULL, "DAC3 SRC Mux" },

	{ "PDM1 L Mux", "STO1 DAC MIX", "Stereo DAC MIXL" },
	{ "PDM1 L Mux", "MONO DAC MIX", "Mono DAC MIXL" },
	{ "PDM1 L Mux", "DD MIX1", "DD1 MIXL" },
	{ "PDM1 L Mux", "DD MIX2", "DD2 MIXL" },
	{ "PDM1 L Mux", NULL, "PDM1 Power" },
	{ "PDM1 R Mux", "STO1 DAC MIX", "Stereo DAC MIXR" },
	{ "PDM1 R Mux", "MONO DAC MIX", "Mono DAC MIXR" },
	{ "PDM1 R Mux", "DD MIX1", "DD1 MIXR" },
	{ "PDM1 R Mux", "DD MIX2", "DD2 MIXR" },
	{ "PDM1 R Mux", NULL, "PDM1 Power" },
	{ "PDM2 L Mux", "STO1 DAC MIX", "Stereo DAC MIXL" },
	{ "PDM2 L Mux", "MONO DAC MIX", "Mono DAC MIXL" },
	{ "PDM2 L Mux", "DD MIX1", "DD1 MIXL" },
	{ "PDM2 L Mux", "DD MIX2", "DD2 MIXL" },
	{ "PDM2 L Mux", NULL, "PDM2 Power" },
	{ "PDM2 R Mux", "STO1 DAC MIX", "Stereo DAC MIXR" },
	{ "PDM2 R Mux", "MONO DAC MIX", "Mono DAC MIXR" },
	{ "PDM2 R Mux", "DD MIX1", "DD1 MIXR" },
	{ "PDM2 R Mux", "DD MIX1", "DD2 MIXR" },
	{ "PDM2 R Mux", NULL, "PDM2 Power" },

	{ "LOUT1 amp", NULL, "DAC 1" },
	{ "LOUT2 amp", NULL, "DAC 2" },
	{ "LOUT3 amp", NULL, "DAC 3" },

	{ "LOUT1 vref", NULL, "LOUT1 amp" },
	{ "LOUT2 vref", NULL, "LOUT2 amp" },
	{ "LOUT3 vref", NULL, "LOUT3 amp" },

	{ "LOUT1", NULL, "LOUT1 vref" },
	{ "LOUT2", NULL, "LOUT2 vref" },
	{ "LOUT3", NULL, "LOUT3 vref" },

	{ "PDM1L", NULL, "PDM1 L Mux" },
	{ "PDM1R", NULL, "PDM1 R Mux" },
	{ "PDM2L", NULL, "PDM2 L Mux" },
	{ "PDM2R", NULL, "PDM2 R Mux" },
};

static const struct snd_soc_dapm_route rt5677_dmic2_clk_1[] = {
	{ "DMIC L2", NULL, "DMIC1 power" },
	{ "DMIC R2", NULL, "DMIC1 power" },
};

static const struct snd_soc_dapm_route rt5677_dmic2_clk_2[] = {
	{ "DMIC L2", NULL, "DMIC2 power" },
	{ "DMIC R2", NULL, "DMIC2 power" },
};

static int rt5677_hw_params(struct snd_pcm_substream *substream,
	struct snd_pcm_hw_params *params, struct snd_soc_dai *dai)
{
	struct snd_soc_codec *codec = dai->codec;
	struct rt5677_priv *rt5677 = snd_soc_codec_get_drvdata(codec);
	unsigned int val_len = 0, val_clk, mask_clk;
	int pre_div, bclk_ms, frame_size;

	rt5677->lrck[dai->id] = params_rate(params);
	pre_div = rl6231_get_clk_info(rt5677->sysclk, rt5677->lrck[dai->id]);
	if (pre_div < 0) {
		dev_err(codec->dev, "Unsupported clock setting: sysclk=%dHz lrck=%dHz\n",
			rt5677->sysclk, rt5677->lrck[dai->id]);
		return -EINVAL;
	}
	frame_size = snd_soc_params_to_frame_size(params);
	if (frame_size < 0) {
		dev_err(codec->dev, "Unsupported frame size: %d\n", frame_size);
		return -EINVAL;
	}
	bclk_ms = frame_size > 32;
	rt5677->bclk[dai->id] = rt5677->lrck[dai->id] * (32 << bclk_ms);

	dev_dbg(dai->dev, "bclk is %dHz and lrck is %dHz\n",
		rt5677->bclk[dai->id], rt5677->lrck[dai->id]);
	dev_dbg(dai->dev, "bclk_ms is %d and pre_div is %d for iis %d\n",
				bclk_ms, pre_div, dai->id);

	switch (params_width(params)) {
	case 16:
		break;
	case 20:
		val_len |= RT5677_I2S_DL_20;
		break;
	case 24:
		val_len |= RT5677_I2S_DL_24;
		break;
	case 8:
		val_len |= RT5677_I2S_DL_8;
		break;
	default:
		return -EINVAL;
	}

	switch (dai->id) {
	case RT5677_AIF1:
		mask_clk = RT5677_I2S_PD1_MASK;
		val_clk = pre_div << RT5677_I2S_PD1_SFT;
		regmap_update_bits(rt5677->regmap, RT5677_I2S1_SDP,
			RT5677_I2S_DL_MASK, val_len);
		regmap_update_bits(rt5677->regmap, RT5677_CLK_TREE_CTRL1,
			mask_clk, val_clk);
		break;
	case RT5677_AIF2:
		mask_clk = RT5677_I2S_PD2_MASK;
		val_clk = pre_div << RT5677_I2S_PD2_SFT;
		regmap_update_bits(rt5677->regmap, RT5677_I2S2_SDP,
			RT5677_I2S_DL_MASK, val_len);
		regmap_update_bits(rt5677->regmap, RT5677_CLK_TREE_CTRL1,
			mask_clk, val_clk);
		break;
	case RT5677_AIF3:
		mask_clk = RT5677_I2S_BCLK_MS3_MASK | RT5677_I2S_PD3_MASK;
		val_clk = bclk_ms << RT5677_I2S_BCLK_MS3_SFT |
			pre_div << RT5677_I2S_PD3_SFT;
		regmap_update_bits(rt5677->regmap, RT5677_I2S3_SDP,
			RT5677_I2S_DL_MASK, val_len);
		regmap_update_bits(rt5677->regmap, RT5677_CLK_TREE_CTRL1,
			mask_clk, val_clk);
		break;
	case RT5677_AIF4:
		mask_clk = RT5677_I2S_BCLK_MS4_MASK | RT5677_I2S_PD4_MASK;
		val_clk = bclk_ms << RT5677_I2S_BCLK_MS4_SFT |
			pre_div << RT5677_I2S_PD4_SFT;
		regmap_update_bits(rt5677->regmap, RT5677_I2S4_SDP,
			RT5677_I2S_DL_MASK, val_len);
		regmap_update_bits(rt5677->regmap, RT5677_CLK_TREE_CTRL1,
			mask_clk, val_clk);
		break;
	default:
		break;
	}

	return 0;
}

static int rt5677_set_dai_fmt(struct snd_soc_dai *dai, unsigned int fmt)
{
	struct snd_soc_codec *codec = dai->codec;
	struct rt5677_priv *rt5677 = snd_soc_codec_get_drvdata(codec);
	unsigned int reg_val = 0;

	switch (fmt & SND_SOC_DAIFMT_MASTER_MASK) {
	case SND_SOC_DAIFMT_CBM_CFM:
		rt5677->master[dai->id] = 1;
		break;
	case SND_SOC_DAIFMT_CBS_CFS:
		reg_val |= RT5677_I2S_MS_S;
		rt5677->master[dai->id] = 0;
		break;
	default:
		return -EINVAL;
	}

	switch (fmt & SND_SOC_DAIFMT_INV_MASK) {
	case SND_SOC_DAIFMT_NB_NF:
		break;
	case SND_SOC_DAIFMT_IB_NF:
		reg_val |= RT5677_I2S_BP_INV;
		break;
	default:
		return -EINVAL;
	}

	switch (fmt & SND_SOC_DAIFMT_FORMAT_MASK) {
	case SND_SOC_DAIFMT_I2S:
		break;
	case SND_SOC_DAIFMT_LEFT_J:
		reg_val |= RT5677_I2S_DF_LEFT;
		break;
	case SND_SOC_DAIFMT_DSP_A:
		reg_val |= RT5677_I2S_DF_PCM_A;
		break;
	case SND_SOC_DAIFMT_DSP_B:
		reg_val |= RT5677_I2S_DF_PCM_B;
		break;
	default:
		return -EINVAL;
	}

	switch (dai->id) {
	case RT5677_AIF1:
		regmap_update_bits(rt5677->regmap, RT5677_I2S1_SDP,
			RT5677_I2S_MS_MASK | RT5677_I2S_BP_MASK |
			RT5677_I2S_DF_MASK, reg_val);
		break;
	case RT5677_AIF2:
		regmap_update_bits(rt5677->regmap, RT5677_I2S2_SDP,
			RT5677_I2S_MS_MASK | RT5677_I2S_BP_MASK |
			RT5677_I2S_DF_MASK, reg_val);
		break;
	case RT5677_AIF3:
		regmap_update_bits(rt5677->regmap, RT5677_I2S3_SDP,
			RT5677_I2S_MS_MASK | RT5677_I2S_BP_MASK |
			RT5677_I2S_DF_MASK, reg_val);
		break;
	case RT5677_AIF4:
		regmap_update_bits(rt5677->regmap, RT5677_I2S4_SDP,
			RT5677_I2S_MS_MASK | RT5677_I2S_BP_MASK |
			RT5677_I2S_DF_MASK, reg_val);
		break;
	default:
		break;
	}


	return 0;
}

static int rt5677_set_dai_sysclk(struct snd_soc_dai *dai,
		int clk_id, unsigned int freq, int dir)
{
	struct snd_soc_codec *codec = dai->codec;
	struct rt5677_priv *rt5677 = snd_soc_codec_get_drvdata(codec);
	unsigned int reg_val = 0;

	if (freq == rt5677->sysclk && clk_id == rt5677->sysclk_src)
		return 0;

	switch (clk_id) {
	case RT5677_SCLK_S_MCLK:
		reg_val |= RT5677_SCLK_SRC_MCLK;
		break;
	case RT5677_SCLK_S_PLL1:
		reg_val |= RT5677_SCLK_SRC_PLL1;
		break;
	case RT5677_SCLK_S_RCCLK:
		reg_val |= RT5677_SCLK_SRC_RCCLK;
		break;
	default:
		dev_err(codec->dev, "Invalid clock id (%d)\n", clk_id);
		return -EINVAL;
	}
	regmap_update_bits(rt5677->regmap, RT5677_GLB_CLK1,
		RT5677_SCLK_SRC_MASK, reg_val);
	rt5677->sysclk = freq;
	rt5677->sysclk_src = clk_id;

	dev_dbg(dai->dev, "Sysclk is %dHz and clock id is %d\n", freq, clk_id);

	return 0;
}

/**
 * rt5677_pll_calc - Calcualte PLL M/N/K code.
 * @freq_in: external clock provided to codec.
 * @freq_out: target clock which codec works on.
 * @pll_code: Pointer to structure with M, N, K, bypass K and bypass M flag.
 *
 * Calcualte M/N/K code and bypass K/M flag to configure PLL for codec.
 *
 * Returns 0 for success or negative error code.
 */
static int rt5677_pll_calc(const unsigned int freq_in,
	const unsigned int freq_out, struct rl6231_pll_code *pll_code)
{
	if (RT5677_PLL_INP_MIN > freq_in)
		return -EINVAL;

	return rl6231_pll_calc(freq_in, freq_out, pll_code);
}

static int rt5677_set_dai_pll(struct snd_soc_dai *dai, int pll_id, int source,
			unsigned int freq_in, unsigned int freq_out)
{
	struct snd_soc_codec *codec = dai->codec;
	struct rt5677_priv *rt5677 = snd_soc_codec_get_drvdata(codec);
	struct rl6231_pll_code pll_code;
	int ret;

	if (source == rt5677->pll_src && freq_in == rt5677->pll_in &&
	    freq_out == rt5677->pll_out)
		return 0;

	if (!freq_in || !freq_out) {
		dev_dbg(codec->dev, "PLL disabled\n");

		rt5677->pll_in = 0;
		rt5677->pll_out = 0;
		regmap_update_bits(rt5677->regmap, RT5677_GLB_CLK1,
			RT5677_SCLK_SRC_MASK, RT5677_SCLK_SRC_MCLK);
		return 0;
	}

	switch (source) {
	case RT5677_PLL1_S_MCLK:
		regmap_update_bits(rt5677->regmap, RT5677_GLB_CLK1,
			RT5677_PLL1_SRC_MASK, RT5677_PLL1_SRC_MCLK);
		break;
	case RT5677_PLL1_S_BCLK1:
	case RT5677_PLL1_S_BCLK2:
	case RT5677_PLL1_S_BCLK3:
	case RT5677_PLL1_S_BCLK4:
		switch (dai->id) {
		case RT5677_AIF1:
			regmap_update_bits(rt5677->regmap, RT5677_GLB_CLK1,
				RT5677_PLL1_SRC_MASK, RT5677_PLL1_SRC_BCLK1);
			break;
		case RT5677_AIF2:
			regmap_update_bits(rt5677->regmap, RT5677_GLB_CLK1,
				RT5677_PLL1_SRC_MASK, RT5677_PLL1_SRC_BCLK2);
			break;
		case RT5677_AIF3:
			regmap_update_bits(rt5677->regmap, RT5677_GLB_CLK1,
				RT5677_PLL1_SRC_MASK, RT5677_PLL1_SRC_BCLK3);
			break;
		case RT5677_AIF4:
			regmap_update_bits(rt5677->regmap, RT5677_GLB_CLK1,
				RT5677_PLL1_SRC_MASK, RT5677_PLL1_SRC_BCLK4);
			break;
		default:
			break;
		}
		break;
	default:
		dev_err(codec->dev, "Unknown PLL source %d\n", source);
		return -EINVAL;
	}

	ret = rt5677_pll_calc(freq_in, freq_out, &pll_code);
	if (ret < 0) {
		dev_err(codec->dev, "Unsupport input clock %d\n", freq_in);
		return ret;
	}

	dev_dbg(codec->dev, "m_bypass=%d m=%d n=%d k=%d\n",
		pll_code.m_bp, (pll_code.m_bp ? 0 : pll_code.m_code),
		pll_code.n_code, pll_code.k_code);

	regmap_write(rt5677->regmap, RT5677_PLL1_CTRL1,
		pll_code.n_code << RT5677_PLL_N_SFT | pll_code.k_code);
	regmap_write(rt5677->regmap, RT5677_PLL1_CTRL2,
		(pll_code.m_bp ? 0 : pll_code.m_code) << RT5677_PLL_M_SFT |
		pll_code.m_bp << RT5677_PLL_M_BP_SFT);

	rt5677->pll_in = freq_in;
	rt5677->pll_out = freq_out;
	rt5677->pll_src = source;

	return 0;
}

static int rt5677_set_tdm_slot(struct snd_soc_dai *dai, unsigned int tx_mask,
			unsigned int rx_mask, int slots, int slot_width)
{
	struct snd_soc_codec *codec = dai->codec;
	struct rt5677_priv *rt5677 = snd_soc_codec_get_drvdata(codec);
	unsigned int val = 0, slot_width_25 = 0;

	if (rx_mask || tx_mask)
		val |= (1 << 12);

	switch (slots) {
	case 4:
		val |= (1 << 10);
		break;
	case 6:
		val |= (2 << 10);
		break;
	case 8:
		val |= (3 << 10);
		break;
	case 2:
	default:
		break;
	}

	switch (slot_width) {
	case 20:
		val |= (1 << 8);
		break;
	case 25:
		slot_width_25 = 0x8080;
	case 24:
		val |= (2 << 8);
		break;
	case 32:
		val |= (3 << 8);
		break;
	case 16:
	default:
		break;
	}

	switch (dai->id) {
	case RT5677_AIF1:
		regmap_update_bits(rt5677->regmap, RT5677_TDM1_CTRL1, 0x1f00,
			val);
		regmap_update_bits(rt5677->regmap, RT5677_DIG_MISC, 0x8000,
			slot_width_25);
		break;
	case RT5677_AIF2:
		regmap_update_bits(rt5677->regmap, RT5677_TDM2_CTRL1, 0x1f00,
			val);
		regmap_update_bits(rt5677->regmap, RT5677_DIG_MISC, 0x80,
			slot_width_25);
		break;
	default:
		break;
	}

	return 0;
}

static int rt5677_set_bias_level(struct snd_soc_codec *codec,
			enum snd_soc_bias_level level)
{
	struct rt5677_priv *rt5677 = snd_soc_codec_get_drvdata(codec);

	switch (level) {
	case SND_SOC_BIAS_ON:
		break;

	case SND_SOC_BIAS_PREPARE:
		if (snd_soc_codec_get_bias_level(codec) == SND_SOC_BIAS_STANDBY) {
			rt5677_set_dsp_vad(codec, false);

			regmap_update_bits(rt5677->regmap, RT5677_PWR_ANLG1,
				RT5677_LDO1_SEL_MASK | RT5677_LDO2_SEL_MASK,
				0x0055);
			regmap_update_bits(rt5677->regmap,
				RT5677_PR_BASE + RT5677_BIAS_CUR4,
				0x0f00, 0x0f00);
			regmap_update_bits(rt5677->regmap, RT5677_PWR_ANLG1,
				RT5677_PWR_FV1 | RT5677_PWR_FV2 |
				RT5677_PWR_VREF1 | RT5677_PWR_MB |
				RT5677_PWR_BG | RT5677_PWR_VREF2,
				RT5677_PWR_VREF1 | RT5677_PWR_MB |
				RT5677_PWR_BG | RT5677_PWR_VREF2);
			rt5677->is_vref_slow = false;
			regmap_update_bits(rt5677->regmap, RT5677_PWR_ANLG2,
				RT5677_PWR_CORE, RT5677_PWR_CORE);
			regmap_update_bits(rt5677->regmap, RT5677_DIG_MISC,
				0x1, 0x1);
		}
		break;

	case SND_SOC_BIAS_STANDBY:
		break;

	case SND_SOC_BIAS_OFF:
		regmap_update_bits(rt5677->regmap, RT5677_DIG_MISC, 0x1, 0x0);
		regmap_write(rt5677->regmap, RT5677_PWR_DIG1, 0x0000);
		regmap_write(rt5677->regmap, RT5677_PWR_DIG2, 0x0000);
		regmap_write(rt5677->regmap, RT5677_PWR_ANLG1, 0x0022);
		regmap_write(rt5677->regmap, RT5677_PWR_ANLG2, 0x0000);
		regmap_update_bits(rt5677->regmap,
			RT5677_PR_BASE + RT5677_BIAS_CUR4, 0x0f00, 0x0000);

		if (rt5677->dsp_vad_en)
			rt5677_set_dsp_vad(codec, true);
		break;

	default:
		break;
	}

	return 0;
}

#ifdef CONFIG_GPIOLIB
static void rt5677_gpio_set(struct gpio_chip *chip, unsigned offset, int value)
{
	struct rt5677_priv *rt5677 = gpiochip_get_data(chip);

	switch (offset) {
	case RT5677_GPIO1 ... RT5677_GPIO5:
		regmap_update_bits(rt5677->regmap, RT5677_GPIO_CTRL2,
			0x1 << (offset * 3 + 1), !!value << (offset * 3 + 1));
		break;

	case RT5677_GPIO6:
		regmap_update_bits(rt5677->regmap, RT5677_GPIO_CTRL3,
			RT5677_GPIO6_OUT_MASK, !!value << RT5677_GPIO6_OUT_SFT);
		break;

	default:
		break;
	}
}

static int rt5677_gpio_direction_out(struct gpio_chip *chip,
				     unsigned offset, int value)
{
	struct rt5677_priv *rt5677 = gpiochip_get_data(chip);

	switch (offset) {
	case RT5677_GPIO1 ... RT5677_GPIO5:
		regmap_update_bits(rt5677->regmap, RT5677_GPIO_CTRL2,
			0x3 << (offset * 3 + 1),
			(0x2 | !!value) << (offset * 3 + 1));
		break;

	case RT5677_GPIO6:
		regmap_update_bits(rt5677->regmap, RT5677_GPIO_CTRL3,
			RT5677_GPIO6_DIR_MASK | RT5677_GPIO6_OUT_MASK,
			RT5677_GPIO6_DIR_OUT | !!value << RT5677_GPIO6_OUT_SFT);
		break;

	default:
		break;
	}

	return 0;
}

static int rt5677_gpio_get(struct gpio_chip *chip, unsigned offset)
{
	struct rt5677_priv *rt5677 = gpiochip_get_data(chip);
	int value, ret;

	ret = regmap_read(rt5677->regmap, RT5677_GPIO_ST, &value);
	if (ret < 0)
		return ret;

	return (value & (0x1 << offset)) >> offset;
}

static int rt5677_gpio_direction_in(struct gpio_chip *chip, unsigned offset)
{
	struct rt5677_priv *rt5677 = gpiochip_get_data(chip);

	switch (offset) {
	case RT5677_GPIO1 ... RT5677_GPIO5:
		regmap_update_bits(rt5677->regmap, RT5677_GPIO_CTRL2,
			0x1 << (offset * 3 + 2), 0x0);
		break;

	case RT5677_GPIO6:
		regmap_update_bits(rt5677->regmap, RT5677_GPIO_CTRL3,
			RT5677_GPIO6_DIR_MASK, RT5677_GPIO6_DIR_IN);
		break;

	default:
		break;
	}

	return 0;
}

/** Configures the gpio as
 *   0 - floating
 *   1 - pull down
 *   2 - pull up
 */
static void rt5677_gpio_config(struct rt5677_priv *rt5677, unsigned offset,
		int value)
{
	int shift;

	switch (offset) {
	case RT5677_GPIO1 ... RT5677_GPIO2:
		shift = 2 * (1 - offset);
		regmap_update_bits(rt5677->regmap,
			RT5677_PR_BASE + RT5677_DIG_IN_PIN_ST_CTRL2,
			0x3 << shift,
			(value & 0x3) << shift);
		break;

	case RT5677_GPIO3 ... RT5677_GPIO6:
		shift = 2 * (9 - offset);
		regmap_update_bits(rt5677->regmap,
			RT5677_PR_BASE + RT5677_DIG_IN_PIN_ST_CTRL3,
			0x3 << shift,
			(value & 0x3) << shift);
		break;

	default:
		break;
	}
}

static int rt5677_to_irq(struct gpio_chip *chip, unsigned offset)
{
	struct rt5677_priv *rt5677 = gpiochip_get_data(chip);
	struct regmap_irq_chip_data *data = rt5677->irq_data;
	int irq;

	if ((rt5677->pdata.jd1_gpio == 1 && offset == RT5677_GPIO1) ||
		(rt5677->pdata.jd1_gpio == 2 &&
			offset == RT5677_GPIO2) ||
		(rt5677->pdata.jd1_gpio == 3 &&
			offset == RT5677_GPIO3)) {
		irq = RT5677_IRQ_JD1;
	} else if ((rt5677->pdata.jd2_gpio == 1 && offset == RT5677_GPIO4) ||
		(rt5677->pdata.jd2_gpio == 2 &&
			offset == RT5677_GPIO5) ||
		(rt5677->pdata.jd2_gpio == 3 &&
			offset == RT5677_GPIO6)) {
		irq = RT5677_IRQ_JD2;
	} else if ((rt5677->pdata.jd3_gpio == 1 &&
			offset == RT5677_GPIO4) ||
		(rt5677->pdata.jd3_gpio == 2 &&
			offset == RT5677_GPIO5) ||
		(rt5677->pdata.jd3_gpio == 3 &&
			offset == RT5677_GPIO6)) {
		irq = RT5677_IRQ_JD3;
	} else {
		return -ENXIO;
	}

	return regmap_irq_get_virq(data, irq);
}

static const struct gpio_chip rt5677_template_chip = {
	.label			= "rt5677",
	.owner			= THIS_MODULE,
	.direction_output	= rt5677_gpio_direction_out,
	.set			= rt5677_gpio_set,
	.direction_input	= rt5677_gpio_direction_in,
	.get			= rt5677_gpio_get,
	.to_irq			= rt5677_to_irq,
	.can_sleep		= 1,
};

static void rt5677_init_gpio(struct i2c_client *i2c)
{
	struct rt5677_priv *rt5677 = i2c_get_clientdata(i2c);
	int ret;

	rt5677->gpio_chip = rt5677_template_chip;
	rt5677->gpio_chip.ngpio = RT5677_GPIO_NUM;
	rt5677->gpio_chip.parent = &i2c->dev;
	rt5677->gpio_chip.base = -1;

	ret = gpiochip_add_data(&rt5677->gpio_chip, rt5677);
	if (ret != 0)
		dev_err(&i2c->dev, "Failed to add GPIOs: %d\n", ret);
}

static void rt5677_free_gpio(struct i2c_client *i2c)
{
	struct rt5677_priv *rt5677 = i2c_get_clientdata(i2c);

	gpiochip_remove(&rt5677->gpio_chip);
}
#else
static void rt5677_gpio_config(struct rt5677_priv *rt5677, unsigned offset,
		int value)
{
}

static void rt5677_init_gpio(struct i2c_client *i2c)
{
}

static void rt5677_free_gpio(struct i2c_client *i2c)
{
}
#endif

static int rt5677_probe(struct snd_soc_codec *codec)
{
	struct snd_soc_dapm_context *dapm = snd_soc_codec_get_dapm(codec);
	struct rt5677_priv *rt5677 = snd_soc_codec_get_drvdata(codec);
	int i;

	rt5677->codec = codec;

	if (rt5677->pdata.dmic2_clk_pin == RT5677_DMIC_CLK2) {
		snd_soc_dapm_add_routes(dapm,
			rt5677_dmic2_clk_2,
			ARRAY_SIZE(rt5677_dmic2_clk_2));
	} else { /*use dmic1 clock by default*/
		snd_soc_dapm_add_routes(dapm,
			rt5677_dmic2_clk_1,
			ARRAY_SIZE(rt5677_dmic2_clk_1));
	}

	snd_soc_codec_force_bias_level(codec, SND_SOC_BIAS_OFF);

	regmap_write(rt5677->regmap, RT5677_DIG_MISC, 0x0020);
	regmap_write(rt5677->regmap, RT5677_PWR_DSP2, 0x0c00);

	for (i = 0; i < RT5677_GPIO_NUM; i++)
		rt5677_gpio_config(rt5677, i, rt5677->pdata.gpio_config[i]);

	if (rt5677->irq_data) {
		regmap_update_bits(rt5677->regmap, RT5677_GPIO_CTRL1, 0x8000,
			0x8000);
		regmap_update_bits(rt5677->regmap, RT5677_DIG_MISC, 0x0018,
			0x0008);

		if (rt5677->pdata.jd1_gpio)
			regmap_update_bits(rt5677->regmap, RT5677_JD_CTRL1,
				RT5677_SEL_GPIO_JD1_MASK,
				rt5677->pdata.jd1_gpio <<
				RT5677_SEL_GPIO_JD1_SFT);

		if (rt5677->pdata.jd2_gpio)
			regmap_update_bits(rt5677->regmap, RT5677_JD_CTRL1,
				RT5677_SEL_GPIO_JD2_MASK,
				rt5677->pdata.jd2_gpio <<
				RT5677_SEL_GPIO_JD2_SFT);

		if (rt5677->pdata.jd3_gpio)
			regmap_update_bits(rt5677->regmap, RT5677_JD_CTRL1,
				RT5677_SEL_GPIO_JD3_MASK,
				rt5677->pdata.jd3_gpio <<
				RT5677_SEL_GPIO_JD3_SFT);
	}

	mutex_init(&rt5677->dsp_cmd_lock);
	mutex_init(&rt5677->dsp_pri_lock);

	return 0;
}

static int rt5677_remove(struct snd_soc_codec *codec)
{
	struct rt5677_priv *rt5677 = snd_soc_codec_get_drvdata(codec);

	regmap_write(rt5677->regmap, RT5677_RESET, 0x10ec);
	gpiod_set_value_cansleep(rt5677->pow_ldo2, 0);
	gpiod_set_value_cansleep(rt5677->reset_pin, 1);

	return 0;
}

#ifdef CONFIG_PM
static int rt5677_suspend(struct snd_soc_codec *codec)
{
	struct rt5677_priv *rt5677 = snd_soc_codec_get_drvdata(codec);

	if (!rt5677->dsp_vad_en) {
		regcache_cache_only(rt5677->regmap, true);
		regcache_mark_dirty(rt5677->regmap);

		gpiod_set_value_cansleep(rt5677->pow_ldo2, 0);
		gpiod_set_value_cansleep(rt5677->reset_pin, 1);
	}

	return 0;
}

static int rt5677_resume(struct snd_soc_codec *codec)
{
	struct rt5677_priv *rt5677 = snd_soc_codec_get_drvdata(codec);

	if (!rt5677->dsp_vad_en) {
		rt5677->pll_src = 0;
		rt5677->pll_in = 0;
		rt5677->pll_out = 0;
		gpiod_set_value_cansleep(rt5677->pow_ldo2, 1);
		gpiod_set_value_cansleep(rt5677->reset_pin, 0);
		if (rt5677->pow_ldo2 || rt5677->reset_pin)
			msleep(10);

		regcache_cache_only(rt5677->regmap, false);
		regcache_sync(rt5677->regmap);
	}

	return 0;
}
#else
#define rt5677_suspend NULL
#define rt5677_resume NULL
#endif

static int rt5677_read(void *context, unsigned int reg, unsigned int *val)
{
	struct i2c_client *client = context;
	struct rt5677_priv *rt5677 = i2c_get_clientdata(client);

	if (rt5677->is_dsp_mode) {
		if (reg > 0xff) {
			mutex_lock(&rt5677->dsp_pri_lock);
			rt5677_dsp_mode_i2c_write(rt5677, RT5677_PRIV_INDEX,
				reg & 0xff);
			rt5677_dsp_mode_i2c_read(rt5677, RT5677_PRIV_DATA, val);
			mutex_unlock(&rt5677->dsp_pri_lock);
		} else {
			rt5677_dsp_mode_i2c_read(rt5677, reg, val);
		}
	} else {
		regmap_read(rt5677->regmap_physical, reg, val);
	}

	return 0;
}

static int rt5677_write(void *context, unsigned int reg, unsigned int val)
{
	struct i2c_client *client = context;
	struct rt5677_priv *rt5677 = i2c_get_clientdata(client);

	if (rt5677->is_dsp_mode) {
		if (reg > 0xff) {
			mutex_lock(&rt5677->dsp_pri_lock);
			rt5677_dsp_mode_i2c_write(rt5677, RT5677_PRIV_INDEX,
				reg & 0xff);
			rt5677_dsp_mode_i2c_write(rt5677, RT5677_PRIV_DATA,
				val);
			mutex_unlock(&rt5677->dsp_pri_lock);
		} else {
			rt5677_dsp_mode_i2c_write(rt5677, reg, val);
		}
	} else {
		regmap_write(rt5677->regmap_physical, reg, val);
	}

	return 0;
}

#define RT5677_STEREO_RATES SNDRV_PCM_RATE_8000_96000
#define RT5677_FORMATS (SNDRV_PCM_FMTBIT_S16_LE | SNDRV_PCM_FMTBIT_S20_3LE | \
			SNDRV_PCM_FMTBIT_S24_LE | SNDRV_PCM_FMTBIT_S8)

static const struct snd_soc_dai_ops rt5677_aif_dai_ops = {
	.hw_params = rt5677_hw_params,
	.set_fmt = rt5677_set_dai_fmt,
	.set_sysclk = rt5677_set_dai_sysclk,
	.set_pll = rt5677_set_dai_pll,
	.set_tdm_slot = rt5677_set_tdm_slot,
};

static struct snd_soc_dai_driver rt5677_dai[] = {
	{
		.name = "rt5677-aif1",
		.id = RT5677_AIF1,
		.playback = {
			.stream_name = "AIF1 Playback",
			.channels_min = 1,
			.channels_max = 2,
			.rates = RT5677_STEREO_RATES,
			.formats = RT5677_FORMATS,
		},
		.capture = {
			.stream_name = "AIF1 Capture",
			.channels_min = 1,
			.channels_max = 2,
			.rates = RT5677_STEREO_RATES,
			.formats = RT5677_FORMATS,
		},
		.ops = &rt5677_aif_dai_ops,
	},
	{
		.name = "rt5677-aif2",
		.id = RT5677_AIF2,
		.playback = {
			.stream_name = "AIF2 Playback",
			.channels_min = 1,
			.channels_max = 2,
			.rates = RT5677_STEREO_RATES,
			.formats = RT5677_FORMATS,
		},
		.capture = {
			.stream_name = "AIF2 Capture",
			.channels_min = 1,
			.channels_max = 2,
			.rates = RT5677_STEREO_RATES,
			.formats = RT5677_FORMATS,
		},
		.ops = &rt5677_aif_dai_ops,
	},
	{
		.name = "rt5677-aif3",
		.id = RT5677_AIF3,
		.playback = {
			.stream_name = "AIF3 Playback",
			.channels_min = 1,
			.channels_max = 2,
			.rates = RT5677_STEREO_RATES,
			.formats = RT5677_FORMATS,
		},
		.capture = {
			.stream_name = "AIF3 Capture",
			.channels_min = 1,
			.channels_max = 2,
			.rates = RT5677_STEREO_RATES,
			.formats = RT5677_FORMATS,
		},
		.ops = &rt5677_aif_dai_ops,
	},
	{
		.name = "rt5677-aif4",
		.id = RT5677_AIF4,
		.playback = {
			.stream_name = "AIF4 Playback",
			.channels_min = 1,
			.channels_max = 2,
			.rates = RT5677_STEREO_RATES,
			.formats = RT5677_FORMATS,
		},
		.capture = {
			.stream_name = "AIF4 Capture",
			.channels_min = 1,
			.channels_max = 2,
			.rates = RT5677_STEREO_RATES,
			.formats = RT5677_FORMATS,
		},
		.ops = &rt5677_aif_dai_ops,
	},
	{
		.name = "rt5677-slimbus",
		.id = RT5677_AIF5,
		.playback = {
			.stream_name = "SLIMBus Playback",
			.channels_min = 1,
			.channels_max = 2,
			.rates = RT5677_STEREO_RATES,
			.formats = RT5677_FORMATS,
		},
		.capture = {
			.stream_name = "SLIMBus Capture",
			.channels_min = 1,
			.channels_max = 2,
			.rates = RT5677_STEREO_RATES,
			.formats = RT5677_FORMATS,
		},
		.ops = &rt5677_aif_dai_ops,
	},
};

static struct snd_soc_codec_driver soc_codec_dev_rt5677 = {
	.probe = rt5677_probe,
	.remove = rt5677_remove,
	.suspend = rt5677_suspend,
	.resume = rt5677_resume,
	.set_bias_level = rt5677_set_bias_level,
	.idle_bias_off = true,
	.component_driver = {
		.controls		= rt5677_snd_controls,
		.num_controls		= ARRAY_SIZE(rt5677_snd_controls),
		.dapm_widgets		= rt5677_dapm_widgets,
		.num_dapm_widgets	= ARRAY_SIZE(rt5677_dapm_widgets),
		.dapm_routes		= rt5677_dapm_routes,
		.num_dapm_routes	= ARRAY_SIZE(rt5677_dapm_routes),
	},
};

static const struct regmap_config rt5677_regmap_physical = {
	.name = "physical",
	.reg_bits = 8,
	.val_bits = 16,

	.max_register = RT5677_VENDOR_ID2 + 1 + (ARRAY_SIZE(rt5677_ranges) *
						RT5677_PR_SPACING),
	.readable_reg = rt5677_readable_register,

	.cache_type = REGCACHE_NONE,
	.ranges = rt5677_ranges,
	.num_ranges = ARRAY_SIZE(rt5677_ranges),
};

static const struct regmap_config rt5677_regmap = {
	.reg_bits = 8,
	.val_bits = 16,

	.max_register = RT5677_VENDOR_ID2 + 1 + (ARRAY_SIZE(rt5677_ranges) *
						RT5677_PR_SPACING),

	.volatile_reg = rt5677_volatile_register,
	.readable_reg = rt5677_readable_register,
	.reg_read = rt5677_read,
	.reg_write = rt5677_write,

	.cache_type = REGCACHE_RBTREE,
	.reg_defaults = rt5677_reg,
	.num_reg_defaults = ARRAY_SIZE(rt5677_reg),
	.ranges = rt5677_ranges,
	.num_ranges = ARRAY_SIZE(rt5677_ranges),
};

static const struct i2c_device_id rt5677_i2c_id[] = {
<<<<<<< HEAD
=======
	{ "rt5677", RT5677 },
	{ "rt5676", RT5676 },
	{ "RT5677CE:00", RT5677 },
>>>>>>> 9ce76511
	{ }
};
MODULE_DEVICE_TABLE(i2c, rt5677_i2c_id);

static const struct of_device_id rt5677_of_match[] = {
	{ .compatible = "realtek,rt5677", RT5677 },
	{ }
};
MODULE_DEVICE_TABLE(of, rt5677_of_match);

static const struct acpi_device_id rt5677_acpi_match[] = {
	{ "RT5677CE", RT5677 },
	{ }
};
MODULE_DEVICE_TABLE(acpi, rt5677_acpi_match);

static void rt5677_read_acpi_properties(struct rt5677_priv *rt5677,
		struct device *dev)
{
	u32 val;

	if (!device_property_read_u32(dev, "DCLK", &val))
		rt5677->pdata.dmic2_clk_pin = val;

	rt5677->pdata.in1_diff = device_property_read_bool(dev, "IN1");
	rt5677->pdata.in2_diff = device_property_read_bool(dev, "IN2");
	rt5677->pdata.lout1_diff = device_property_read_bool(dev, "OUT1");
	rt5677->pdata.lout2_diff = device_property_read_bool(dev, "OUT2");
	rt5677->pdata.lout3_diff = device_property_read_bool(dev, "OUT3");

	device_property_read_u32(dev, "JD1", &rt5677->pdata.jd1_gpio);
	device_property_read_u32(dev, "JD2", &rt5677->pdata.jd2_gpio);
	device_property_read_u32(dev, "JD3", &rt5677->pdata.jd3_gpio);
}

static void rt5677_read_device_properties(struct rt5677_priv *rt5677,
		struct device *dev)
{
	rt5677->pdata.in1_diff = device_property_read_bool(dev,
			"realtek,in1-differential");
	rt5677->pdata.in2_diff = device_property_read_bool(dev,
			"realtek,in2-differential");
	rt5677->pdata.lout1_diff = device_property_read_bool(dev,
			"realtek,lout1-differential");
	rt5677->pdata.lout2_diff = device_property_read_bool(dev,
			"realtek,lout2-differential");
	rt5677->pdata.lout3_diff = device_property_read_bool(dev,
			"realtek,lout3-differential");

	device_property_read_u8_array(dev, "realtek,gpio-config",
			rt5677->pdata.gpio_config, RT5677_GPIO_NUM);

	device_property_read_u32(dev, "realtek,jd1-gpio",
			&rt5677->pdata.jd1_gpio);
	device_property_read_u32(dev, "realtek,jd2-gpio",
			&rt5677->pdata.jd2_gpio);
	device_property_read_u32(dev, "realtek,jd3-gpio",
			&rt5677->pdata.jd3_gpio);
}

static struct regmap_irq rt5677_irqs[] = {
	[RT5677_IRQ_JD1] = {
		.reg_offset = 0,
		.mask = RT5677_EN_IRQ_GPIO_JD1,
	},
	[RT5677_IRQ_JD2] = {
		.reg_offset = 0,
		.mask = RT5677_EN_IRQ_GPIO_JD2,
	},
	[RT5677_IRQ_JD3] = {
		.reg_offset = 0,
		.mask = RT5677_EN_IRQ_GPIO_JD3,
	},
};

static struct regmap_irq_chip rt5677_irq_chip = {
	.name = "rt5677",
	.irqs = rt5677_irqs,
	.num_irqs = ARRAY_SIZE(rt5677_irqs),

	.num_regs = 1,
	.status_base = RT5677_IRQ_CTRL1,
	.mask_base = RT5677_IRQ_CTRL1,
	.mask_invert = 1,
};

static int rt5677_init_irq(struct i2c_client *i2c)
{
	int ret;
	struct rt5677_priv *rt5677 = i2c_get_clientdata(i2c);

	if (!rt5677->pdata.jd1_gpio &&
		!rt5677->pdata.jd2_gpio &&
		!rt5677->pdata.jd3_gpio)
		return 0;

	if (!i2c->irq) {
		dev_err(&i2c->dev, "No interrupt specified\n");
		return -EINVAL;
	}

	ret = regmap_add_irq_chip(rt5677->regmap, i2c->irq,
		IRQF_TRIGGER_RISING | IRQF_TRIGGER_FALLING | IRQF_ONESHOT, 0,
		&rt5677_irq_chip, &rt5677->irq_data);

	if (ret != 0) {
		dev_err(&i2c->dev, "Failed to register IRQ chip: %d\n", ret);
		return ret;
	}

	return 0;
}

static void rt5677_free_irq(struct i2c_client *i2c)
{
	struct rt5677_priv *rt5677 = i2c_get_clientdata(i2c);

	if (rt5677->irq_data)
		regmap_del_irq_chip(i2c->irq, rt5677->irq_data);
}

static int rt5677_i2c_probe(struct i2c_client *i2c,
		    const struct i2c_device_id *id)
{
	struct rt5677_priv *rt5677;
	int ret;
	unsigned int val;

	rt5677 = devm_kzalloc(&i2c->dev, sizeof(struct rt5677_priv),
				GFP_KERNEL);
	if (rt5677 == NULL)
		return -ENOMEM;

	i2c_set_clientdata(i2c, rt5677);

	if (i2c->dev.of_node) {
		const struct of_device_id *match_id;

		match_id = of_match_device(rt5677_of_match, &i2c->dev);
		if (match_id)
			rt5677->type = (enum rt5677_type)match_id->data;

		rt5677_read_device_properties(rt5677, &i2c->dev);
	} else if (ACPI_HANDLE(&i2c->dev)) {
		const struct acpi_device_id *acpi_id;

		acpi_id = acpi_match_device(rt5677_acpi_match, &i2c->dev);
		if (acpi_id)
			rt5677->type = (enum rt5677_type)acpi_id->driver_data;

		rt5677_read_acpi_properties(rt5677, &i2c->dev);
	} else {
		return -EINVAL;
	}

	/* pow-ldo2 and reset are optional. The codec pins may be statically
	 * connected on the board without gpios. If the gpio device property
	 * isn't specified, devm_gpiod_get_optional returns NULL.
	 */
	rt5677->pow_ldo2 = devm_gpiod_get_optional(&i2c->dev,
			"realtek,pow-ldo2", GPIOD_OUT_HIGH);
	if (IS_ERR(rt5677->pow_ldo2)) {
		ret = PTR_ERR(rt5677->pow_ldo2);
		dev_err(&i2c->dev, "Failed to request POW_LDO2: %d\n", ret);
		return ret;
	}
	rt5677->reset_pin = devm_gpiod_get_optional(&i2c->dev,
			"realtek,reset", GPIOD_OUT_LOW);
	if (IS_ERR(rt5677->reset_pin)) {
		ret = PTR_ERR(rt5677->reset_pin);
		dev_err(&i2c->dev, "Failed to request RESET: %d\n", ret);
		return ret;
	}

	if (rt5677->pow_ldo2 || rt5677->reset_pin) {
		/* Wait a while until I2C bus becomes available. The datasheet
		 * does not specify the exact we should wait but startup
		 * sequence mentiones at least a few milliseconds.
		 */
		msleep(10);
	}

	rt5677->regmap_physical = devm_regmap_init_i2c(i2c,
					&rt5677_regmap_physical);
	if (IS_ERR(rt5677->regmap_physical)) {
		ret = PTR_ERR(rt5677->regmap_physical);
		dev_err(&i2c->dev, "Failed to allocate register map: %d\n",
			ret);
		return ret;
	}

	rt5677->regmap = devm_regmap_init(&i2c->dev, NULL, i2c, &rt5677_regmap);
	if (IS_ERR(rt5677->regmap)) {
		ret = PTR_ERR(rt5677->regmap);
		dev_err(&i2c->dev, "Failed to allocate register map: %d\n",
			ret);
		return ret;
	}

	regmap_read(rt5677->regmap, RT5677_VENDOR_ID2, &val);
	if (val != RT5677_DEVICE_ID) {
		dev_err(&i2c->dev,
			"Device with ID register %#x is not rt5677\n", val);
		return -ENODEV;
	}

	regmap_write(rt5677->regmap, RT5677_RESET, 0x10ec);

	ret = regmap_register_patch(rt5677->regmap, init_list,
				    ARRAY_SIZE(init_list));
	if (ret != 0)
		dev_warn(&i2c->dev, "Failed to apply regmap patch: %d\n", ret);

	if (rt5677->pdata.in1_diff)
		regmap_update_bits(rt5677->regmap, RT5677_IN1,
					RT5677_IN_DF1, RT5677_IN_DF1);

	if (rt5677->pdata.in2_diff)
		regmap_update_bits(rt5677->regmap, RT5677_IN1,
					RT5677_IN_DF2, RT5677_IN_DF2);

	if (rt5677->pdata.lout1_diff)
		regmap_update_bits(rt5677->regmap, RT5677_LOUT1,
					RT5677_LOUT1_L_DF, RT5677_LOUT1_L_DF);

	if (rt5677->pdata.lout2_diff)
		regmap_update_bits(rt5677->regmap, RT5677_LOUT1,
					RT5677_LOUT2_L_DF, RT5677_LOUT2_L_DF);

	if (rt5677->pdata.lout3_diff)
		regmap_update_bits(rt5677->regmap, RT5677_LOUT1,
					RT5677_LOUT3_L_DF, RT5677_LOUT3_L_DF);

	if (rt5677->pdata.dmic2_clk_pin == RT5677_DMIC_CLK2) {
		regmap_update_bits(rt5677->regmap, RT5677_GEN_CTRL2,
					RT5677_GPIO5_FUNC_MASK,
					RT5677_GPIO5_FUNC_DMIC);
		regmap_update_bits(rt5677->regmap, RT5677_GPIO_CTRL2,
					RT5677_GPIO5_DIR_MASK,
					RT5677_GPIO5_DIR_OUT);
	}

	if (rt5677->pdata.micbias1_vdd_3v3)
		regmap_update_bits(rt5677->regmap, RT5677_MICBIAS,
			RT5677_MICBIAS1_CTRL_VDD_MASK,
			RT5677_MICBIAS1_CTRL_VDD_3_3V);

	rt5677_init_gpio(i2c);
	rt5677_init_irq(i2c);

	return snd_soc_register_codec(&i2c->dev, &soc_codec_dev_rt5677,
				      rt5677_dai, ARRAY_SIZE(rt5677_dai));
}

static int rt5677_i2c_remove(struct i2c_client *i2c)
{
	snd_soc_unregister_codec(&i2c->dev);
	rt5677_free_irq(i2c);
	rt5677_free_gpio(i2c);

	return 0;
}

static struct i2c_driver rt5677_i2c_driver = {
	.driver = {
		.name = "rt5677",
		.of_match_table = rt5677_of_match,
		.acpi_match_table = ACPI_PTR(rt5677_acpi_match),
	},
	.probe = rt5677_i2c_probe,
	.remove   = rt5677_i2c_remove,
	.id_table = rt5677_i2c_id,
};
module_i2c_driver(rt5677_i2c_driver);

MODULE_DESCRIPTION("ASoC RT5677 driver");
MODULE_AUTHOR("Oder Chiou <oder_chiou@realtek.com>");
MODULE_LICENSE("GPL v2");<|MERGE_RESOLUTION|>--- conflicted
+++ resolved
@@ -5010,12 +5010,8 @@
 };
 
 static const struct i2c_device_id rt5677_i2c_id[] = {
-<<<<<<< HEAD
-=======
 	{ "rt5677", RT5677 },
 	{ "rt5676", RT5676 },
-	{ "RT5677CE:00", RT5677 },
->>>>>>> 9ce76511
 	{ }
 };
 MODULE_DEVICE_TABLE(i2c, rt5677_i2c_id);
