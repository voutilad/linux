/*
 * linux/drivers/media/platform/s5p-mfc/s5p_mfc_enc.c
 *
 * Copyright (c) 2010-2011 Samsung Electronics Co., Ltd.
 *		http://www.samsung.com/
 *
 * Jeongtae Park	<jtp.park@samsung.com>
 * Kamil Debski		<k.debski@samsung.com>
 *
 * This program is free software; you can redistribute it and/or modify
 * it under the terms of the GNU General Public License as published by
 * the Free Software Foundation; either version 2 of the License, or
 * (at your option) any later version.
 */

#include <linux/clk.h>
#include <linux/interrupt.h>
#include <linux/io.h>
#include <linux/module.h>
#include <linux/platform_device.h>
#include <linux/sched.h>
#include <linux/version.h>
#include <linux/videodev2.h>
#include <media/v4l2-event.h>
#include <linux/workqueue.h>
#include <media/v4l2-ctrls.h>
#include <media/videobuf2-core.h>
#include "s5p_mfc_common.h"
#include "s5p_mfc_debug.h"
#include "s5p_mfc_enc.h"
#include "s5p_mfc_intr.h"
#include "s5p_mfc_opr.h"

#define DEF_SRC_FMT_ENC	V4L2_PIX_FMT_NV12MT
#define DEF_DST_FMT_ENC	V4L2_PIX_FMT_H264

static struct s5p_mfc_fmt formats[] = {
	{
		.name		= "4:2:0 2 Planes 16x16 Tiles",
		.fourcc		= V4L2_PIX_FMT_NV12MT_16X16,
		.codec_mode	= S5P_MFC_CODEC_NONE,
		.type		= MFC_FMT_RAW,
		.num_planes	= 2,
	},
	{
		.name		= "4:2:0 2 Planes 64x32 Tiles",
		.fourcc		= V4L2_PIX_FMT_NV12MT,
		.codec_mode	= S5P_MFC_CODEC_NONE,
		.type		= MFC_FMT_RAW,
		.num_planes	= 2,
	},
	{
		.name		= "4:2:0 2 Planes Y/CbCr",
		.fourcc		= V4L2_PIX_FMT_NV12M,
		.codec_mode	= S5P_MFC_CODEC_NONE,
		.type		= MFC_FMT_RAW,
		.num_planes	= 2,
	},
	{
		.name		= "4:2:0 2 Planes Y/CrCb",
		.fourcc		= V4L2_PIX_FMT_NV21M,
		.codec_mode	= S5P_MFC_CODEC_NONE,
		.type		= MFC_FMT_RAW,
		.num_planes	= 2,
	},
	{
		.name		= "H264 Encoded Stream",
		.fourcc		= V4L2_PIX_FMT_H264,
		.codec_mode	= S5P_MFC_CODEC_H264_ENC,
		.type		= MFC_FMT_ENC,
		.num_planes	= 1,
	},
	{
		.name		= "MPEG4 Encoded Stream",
		.fourcc		= V4L2_PIX_FMT_MPEG4,
		.codec_mode	= S5P_MFC_CODEC_MPEG4_ENC,
		.type		= MFC_FMT_ENC,
		.num_planes	= 1,
	},
	{
		.name		= "H263 Encoded Stream",
		.fourcc		= V4L2_PIX_FMT_H263,
		.codec_mode	= S5P_MFC_CODEC_H263_ENC,
		.type		= MFC_FMT_ENC,
		.num_planes	= 1,
	},
	{
		.name		= "VP8 Encoded Stream",
		.fourcc		= V4L2_PIX_FMT_VP8,
		.codec_mode	= S5P_MFC_CODEC_VP8_ENC,
		.type		= MFC_FMT_ENC,
		.num_planes	= 1,
	},
};

#define NUM_FORMATS ARRAY_SIZE(formats)
static struct s5p_mfc_fmt *find_format(struct v4l2_format *f, unsigned int t)
{
	unsigned int i;

	for (i = 0; i < NUM_FORMATS; i++) {
		if (formats[i].fourcc == f->fmt.pix_mp.pixelformat &&
		    formats[i].type == t)
			return &formats[i];
	}
	return NULL;
}

static struct mfc_control controls[] = {
	{
		.id = V4L2_CID_MPEG_VIDEO_GOP_SIZE,
		.type = V4L2_CTRL_TYPE_INTEGER,
		.minimum = 0,
		.maximum = (1 << 16) - 1,
		.step = 1,
		.default_value = 0,
	},
	{
		.id = V4L2_CID_MPEG_VIDEO_MULTI_SLICE_MODE,
		.type = V4L2_CTRL_TYPE_MENU,
		.minimum = V4L2_MPEG_VIDEO_MULTI_SLICE_MODE_SINGLE,
		.maximum = V4L2_MPEG_VIDEO_MULTI_SICE_MODE_MAX_BYTES,
		.default_value = V4L2_MPEG_VIDEO_MULTI_SLICE_MODE_SINGLE,
		.menu_skip_mask = 0,
	},
	{
		.id = V4L2_CID_MPEG_VIDEO_MULTI_SLICE_MAX_MB,
		.type = V4L2_CTRL_TYPE_INTEGER,
		.minimum = 1,
		.maximum = (1 << 16) - 1,
		.step = 1,
		.default_value = 1,
	},
	{
		.id = V4L2_CID_MPEG_VIDEO_MULTI_SLICE_MAX_BYTES,
		.type = V4L2_CTRL_TYPE_INTEGER,
		.minimum = 1900,
		.maximum = (1 << 30) - 1,
		.step = 1,
		.default_value = 1900,
	},
	{
		.id = V4L2_CID_MPEG_VIDEO_CYCLIC_INTRA_REFRESH_MB,
		.type = V4L2_CTRL_TYPE_INTEGER,
		.minimum = 0,
		.maximum = (1 << 16) - 1,
		.step = 1,
		.default_value = 0,
	},
	{
		.id = V4L2_CID_MPEG_MFC51_VIDEO_PADDING,
		.type = V4L2_CTRL_TYPE_BOOLEAN,
		.name = "Padding Control Enable",
		.minimum = 0,
		.maximum = 1,
		.step = 1,
		.default_value = 0,
	},
	{
		.id = V4L2_CID_MPEG_MFC51_VIDEO_PADDING_YUV,
		.type = V4L2_CTRL_TYPE_INTEGER,
		.name = "Padding Color YUV Value",
		.minimum = 0,
		.maximum = (1 << 25) - 1,
		.step = 1,
		.default_value = 0,
	},
	{
		.id = V4L2_CID_MPEG_VIDEO_FRAME_RC_ENABLE,
		.type = V4L2_CTRL_TYPE_BOOLEAN,
		.minimum = 0,
		.maximum = 1,
		.step = 1,
		.default_value = 0,
	},
	{
		.id = V4L2_CID_MPEG_VIDEO_BITRATE,
		.type = V4L2_CTRL_TYPE_INTEGER,
		.minimum = 1,
		.maximum = (1 << 30) - 1,
		.step = 1,
		.default_value = 1,
	},
	{
		.id = V4L2_CID_MPEG_MFC51_VIDEO_RC_REACTION_COEFF,
		.type = V4L2_CTRL_TYPE_INTEGER,
		.name = "Rate Control Reaction Coeff.",
		.minimum = 1,
		.maximum = (1 << 16) - 1,
		.step = 1,
		.default_value = 1,
	},
	{
		.id = V4L2_CID_MPEG_MFC51_VIDEO_FORCE_FRAME_TYPE,
		.type = V4L2_CTRL_TYPE_MENU,
		.name = "Force frame type",
		.minimum = V4L2_MPEG_MFC51_VIDEO_FORCE_FRAME_TYPE_DISABLED,
		.maximum = V4L2_MPEG_MFC51_VIDEO_FORCE_FRAME_TYPE_NOT_CODED,
		.default_value = V4L2_MPEG_MFC51_VIDEO_FORCE_FRAME_TYPE_DISABLED,
		.menu_skip_mask = 0,
	},
	{
		.id = V4L2_CID_MPEG_VIDEO_VBV_SIZE,
		.type = V4L2_CTRL_TYPE_INTEGER,
		.minimum = 0,
		.maximum = (1 << 16) - 1,
		.step = 1,
		.default_value = 0,
	},
	{
		.id = V4L2_CID_MPEG_VIDEO_H264_CPB_SIZE,
		.type = V4L2_CTRL_TYPE_INTEGER,
		.minimum = 0,
		.maximum = (1 << 16) - 1,
		.step = 1,
		.default_value = 0,
	},
	{
		.id = V4L2_CID_MPEG_VIDEO_HEADER_MODE,
		.type = V4L2_CTRL_TYPE_MENU,
		.minimum = V4L2_MPEG_VIDEO_HEADER_MODE_SEPARATE,
		.maximum = V4L2_MPEG_VIDEO_HEADER_MODE_JOINED_WITH_1ST_FRAME,
		.default_value = V4L2_MPEG_VIDEO_HEADER_MODE_SEPARATE,
		.menu_skip_mask = 0,
	},
	{
		.id = V4L2_CID_MPEG_MFC51_VIDEO_FRAME_SKIP_MODE,
		.type = V4L2_CTRL_TYPE_MENU,
		.name = "Frame Skip Enable",
		.minimum = V4L2_MPEG_MFC51_VIDEO_FRAME_SKIP_MODE_DISABLED,
		.maximum = V4L2_MPEG_MFC51_VIDEO_FRAME_SKIP_MODE_BUF_LIMIT,
		.menu_skip_mask = 0,
		.default_value = V4L2_MPEG_MFC51_VIDEO_FRAME_SKIP_MODE_DISABLED,
	},
	{
		.id = V4L2_CID_MPEG_MFC51_VIDEO_RC_FIXED_TARGET_BIT,
		.type = V4L2_CTRL_TYPE_BOOLEAN,
		.name = "Fixed Target Bit Enable",
		.minimum = 0,
		.maximum = 1,
		.default_value = 0,
		.step = 1,
		.menu_skip_mask = 0,
	},
	{
		.id = V4L2_CID_MPEG_VIDEO_B_FRAMES,
		.type = V4L2_CTRL_TYPE_INTEGER,
		.minimum = 0,
		.maximum = 2,
		.step = 1,
		.default_value = 0,
	},
	{
		.id = V4L2_CID_MPEG_VIDEO_H264_PROFILE,
		.type = V4L2_CTRL_TYPE_MENU,
		.minimum = V4L2_MPEG_VIDEO_H264_PROFILE_BASELINE,
		.maximum = V4L2_MPEG_VIDEO_H264_PROFILE_MULTIVIEW_HIGH,
		.default_value = V4L2_MPEG_VIDEO_H264_PROFILE_BASELINE,
		.menu_skip_mask = ~(
				(1 << V4L2_MPEG_VIDEO_H264_PROFILE_BASELINE) |
				(1 << V4L2_MPEG_VIDEO_H264_PROFILE_MAIN) |
				(1 << V4L2_MPEG_VIDEO_H264_PROFILE_HIGH)
				),
	},
	{
		.id = V4L2_CID_MPEG_VIDEO_H264_LEVEL,
		.type = V4L2_CTRL_TYPE_MENU,
		.minimum = V4L2_MPEG_VIDEO_H264_LEVEL_1_0,
		.maximum = V4L2_MPEG_VIDEO_H264_LEVEL_4_0,
		.default_value = V4L2_MPEG_VIDEO_H264_LEVEL_1_0,
	},
	{
		.id = V4L2_CID_MPEG_VIDEO_MPEG4_LEVEL,
		.type = V4L2_CTRL_TYPE_MENU,
		.minimum = V4L2_MPEG_VIDEO_MPEG4_LEVEL_0,
		.maximum = V4L2_MPEG_VIDEO_MPEG4_LEVEL_5,
		.default_value = V4L2_MPEG_VIDEO_MPEG4_LEVEL_0,
		.menu_skip_mask = 0,
	},
	{
		.id = V4L2_CID_MPEG_VIDEO_H264_LOOP_FILTER_MODE,
		.type = V4L2_CTRL_TYPE_MENU,
		.minimum = V4L2_MPEG_VIDEO_H264_LOOP_FILTER_MODE_ENABLED,
		.maximum = V4L2_MPEG_VIDEO_H264_LOOP_FILTER_MODE_DISABLED_AT_SLICE_BOUNDARY,
		.default_value = V4L2_MPEG_VIDEO_H264_LOOP_FILTER_MODE_ENABLED,
		.menu_skip_mask = 0,
	},
	{
		.id = V4L2_CID_MPEG_VIDEO_H264_LOOP_FILTER_ALPHA,
		.type = V4L2_CTRL_TYPE_INTEGER,
		.minimum = -6,
		.maximum = 6,
		.step = 1,
		.default_value = 0,
	},
	{
		.id = V4L2_CID_MPEG_VIDEO_H264_LOOP_FILTER_BETA,
		.type = V4L2_CTRL_TYPE_INTEGER,
		.minimum = -6,
		.maximum = 6,
		.step = 1,
		.default_value = 0,
	},
	{
		.id = V4L2_CID_MPEG_VIDEO_H264_ENTROPY_MODE,
		.type = V4L2_CTRL_TYPE_MENU,
		.minimum = V4L2_MPEG_VIDEO_H264_ENTROPY_MODE_CAVLC,
		.maximum = V4L2_MPEG_VIDEO_H264_ENTROPY_MODE_CABAC,
		.default_value = V4L2_MPEG_VIDEO_H264_ENTROPY_MODE_CAVLC,
		.menu_skip_mask = 0,
	},
	{
		.id = V4L2_CID_MPEG_MFC51_VIDEO_H264_NUM_REF_PIC_FOR_P,
		.type = V4L2_CTRL_TYPE_INTEGER,
		.name = "The Number of Ref. Pic for P",
		.minimum = 1,
		.maximum = 2,
		.step = 1,
		.default_value = 1,
	},
	{
		.id = V4L2_CID_MPEG_VIDEO_H264_8X8_TRANSFORM,
		.type = V4L2_CTRL_TYPE_BOOLEAN,
		.minimum = 0,
		.maximum = 1,
		.step = 1,
		.default_value = 0,
	},
	{
		.id = V4L2_CID_MPEG_VIDEO_MB_RC_ENABLE,
		.type = V4L2_CTRL_TYPE_BOOLEAN,
		.minimum = 0,
		.maximum = 1,
		.step = 1,
		.default_value = 0,
	},
	{
		.id = V4L2_CID_MPEG_VIDEO_H264_I_FRAME_QP,
		.type = V4L2_CTRL_TYPE_INTEGER,
		.minimum = 0,
		.maximum = 51,
		.step = 1,
		.default_value = 1,
	},
	{
		.id = V4L2_CID_MPEG_VIDEO_H264_MIN_QP,
		.type = V4L2_CTRL_TYPE_INTEGER,
		.minimum = 0,
		.maximum = 51,
		.step = 1,
		.default_value = 1,
	},
	{
		.id = V4L2_CID_MPEG_VIDEO_H264_MAX_QP,
		.type = V4L2_CTRL_TYPE_INTEGER,
		.minimum = 0,
		.maximum = 51,
		.step = 1,
		.default_value = 1,
	},
	{
		.id = V4L2_CID_MPEG_VIDEO_H264_P_FRAME_QP,
		.type = V4L2_CTRL_TYPE_INTEGER,
		.minimum = 0,
		.maximum = 51,
		.step = 1,
		.default_value = 1,
	},
	{
		.id = V4L2_CID_MPEG_VIDEO_H264_B_FRAME_QP,
		.type = V4L2_CTRL_TYPE_INTEGER,
		.minimum = 0,
		.maximum = 51,
		.step = 1,
		.default_value = 1,
	},
	{
		.id = V4L2_CID_MPEG_VIDEO_H263_I_FRAME_QP,
		.type = V4L2_CTRL_TYPE_INTEGER,
		.name = "H263 I-Frame QP value",
		.minimum = 1,
		.maximum = 31,
		.step = 1,
		.default_value = 1,
	},
	{
		.id = V4L2_CID_MPEG_VIDEO_H263_MIN_QP,
		.type = V4L2_CTRL_TYPE_INTEGER,
		.name = "H263 Minimum QP value",
		.minimum = 1,
		.maximum = 31,
		.step = 1,
		.default_value = 1,
	},
	{
		.id = V4L2_CID_MPEG_VIDEO_H263_MAX_QP,
		.type = V4L2_CTRL_TYPE_INTEGER,
		.name = "H263 Maximum QP value",
		.minimum = 1,
		.maximum = 31,
		.step = 1,
		.default_value = 1,
	},
	{
		.id = V4L2_CID_MPEG_VIDEO_H263_P_FRAME_QP,
		.type = V4L2_CTRL_TYPE_INTEGER,
		.name = "H263 P frame QP value",
		.minimum = 1,
		.maximum = 31,
		.step = 1,
		.default_value = 1,
	},
	{
		.id = V4L2_CID_MPEG_VIDEO_H263_B_FRAME_QP,
		.type = V4L2_CTRL_TYPE_INTEGER,
		.name = "H263 B frame QP value",
		.minimum = 1,
		.maximum = 31,
		.step = 1,
		.default_value = 1,
	},
	{
		.id = V4L2_CID_MPEG_VIDEO_MPEG4_I_FRAME_QP,
		.type = V4L2_CTRL_TYPE_INTEGER,
		.name = "MPEG4 I-Frame QP value",
		.minimum = 1,
		.maximum = 31,
		.step = 1,
		.default_value = 1,
	},
	{
		.id = V4L2_CID_MPEG_VIDEO_MPEG4_MIN_QP,
		.type = V4L2_CTRL_TYPE_INTEGER,
		.name = "MPEG4 Minimum QP value",
		.minimum = 1,
		.maximum = 31,
		.step = 1,
		.default_value = 1,
	},
	{
		.id = V4L2_CID_MPEG_VIDEO_MPEG4_MAX_QP,
		.type = V4L2_CTRL_TYPE_INTEGER,
		.name = "MPEG4 Maximum QP value",
		.minimum = 0,
		.maximum = 51,
		.step = 1,
		.default_value = 1,
	},
	{
		.id = V4L2_CID_MPEG_VIDEO_MPEG4_P_FRAME_QP,
		.type = V4L2_CTRL_TYPE_INTEGER,
		.name = "MPEG4 P frame QP value",
		.minimum = 1,
		.maximum = 31,
		.step = 1,
		.default_value = 1,
	},
	{
		.id = V4L2_CID_MPEG_VIDEO_MPEG4_B_FRAME_QP,
		.type = V4L2_CTRL_TYPE_INTEGER,
		.name = "MPEG4 B frame QP value",
		.minimum = 1,
		.maximum = 31,
		.step = 1,
		.default_value = 1,
	},
	{
		.id = V4L2_CID_MPEG_MFC51_VIDEO_H264_ADAPTIVE_RC_DARK,
		.type = V4L2_CTRL_TYPE_BOOLEAN,
		.name = "H264 Dark Reg Adaptive RC",
		.minimum = 0,
		.maximum = 1,
		.step = 1,
		.default_value = 0,
	},
	{
		.id = V4L2_CID_MPEG_MFC51_VIDEO_H264_ADAPTIVE_RC_SMOOTH,
		.type = V4L2_CTRL_TYPE_BOOLEAN,
		.name = "H264 Smooth Reg Adaptive RC",
		.minimum = 0,
		.maximum = 1,
		.step = 1,
		.default_value = 0,
	},
	{
		.id = V4L2_CID_MPEG_MFC51_VIDEO_H264_ADAPTIVE_RC_STATIC,
		.type = V4L2_CTRL_TYPE_BOOLEAN,
		.name = "H264 Static Reg Adaptive RC",
		.minimum = 0,
		.maximum = 1,
		.step = 1,
		.default_value = 0,
	},
	{
		.id = V4L2_CID_MPEG_MFC51_VIDEO_H264_ADAPTIVE_RC_ACTIVITY,
		.type = V4L2_CTRL_TYPE_BOOLEAN,
		.name = "H264 Activity Reg Adaptive RC",
		.minimum = 0,
		.maximum = 1,
		.step = 1,
		.default_value = 0,
	},
	{
		.id = V4L2_CID_MPEG_VIDEO_H264_VUI_SAR_ENABLE,
		.type = V4L2_CTRL_TYPE_BOOLEAN,
		.minimum = 0,
		.maximum = 1,
		.step = 1,
		.default_value = 0,
	},
	{
		.id = V4L2_CID_MPEG_VIDEO_H264_VUI_SAR_IDC,
		.type = V4L2_CTRL_TYPE_MENU,
		.minimum = V4L2_MPEG_VIDEO_H264_VUI_SAR_IDC_UNSPECIFIED,
		.maximum = V4L2_MPEG_VIDEO_H264_VUI_SAR_IDC_EXTENDED,
		.default_value = V4L2_MPEG_VIDEO_H264_VUI_SAR_IDC_UNSPECIFIED,
		.menu_skip_mask = 0,
	},
	{
		.id = V4L2_CID_MPEG_VIDEO_H264_VUI_EXT_SAR_WIDTH,
		.type = V4L2_CTRL_TYPE_INTEGER,
		.minimum = 0,
		.maximum = (1 << 16) - 1,
		.step = 1,
		.default_value = 0,
	},
	{
		.id = V4L2_CID_MPEG_VIDEO_H264_VUI_EXT_SAR_HEIGHT,
		.type = V4L2_CTRL_TYPE_INTEGER,
		.minimum = 0,
		.maximum = (1 << 16) - 1,
		.step = 1,
		.default_value = 0,
	},
	{
		.id = V4L2_CID_MPEG_VIDEO_GOP_CLOSURE,
		.type = V4L2_CTRL_TYPE_BOOLEAN,
		.minimum = 0,
		.maximum = 1,
		.step = 1,
		.default_value = 1,
	},
	{
		.id = V4L2_CID_MPEG_VIDEO_H264_I_PERIOD,
		.type = V4L2_CTRL_TYPE_INTEGER,
		.minimum = 0,
		.maximum = (1 << 16) - 1,
		.step = 1,
		.default_value = 0,
	},
	{
		.id = V4L2_CID_MPEG_VIDEO_MPEG4_PROFILE,
		.type = V4L2_CTRL_TYPE_MENU,
		.minimum = V4L2_MPEG_VIDEO_MPEG4_PROFILE_SIMPLE,
		.maximum = V4L2_MPEG_VIDEO_MPEG4_PROFILE_ADVANCED_SIMPLE,
		.default_value = V4L2_MPEG_VIDEO_MPEG4_PROFILE_SIMPLE,
		.menu_skip_mask = 0,
	},
	{
		.id = V4L2_CID_MPEG_VIDEO_MPEG4_QPEL,
		.type = V4L2_CTRL_TYPE_BOOLEAN,
		.minimum = 0,
		.maximum = 1,
		.step = 1,
		.default_value = 0,
	},
	{
		.id = V4L2_CID_MPEG_VIDEO_VPX_NUM_PARTITIONS,
		.type = V4L2_CTRL_TYPE_INTEGER_MENU,
		.maximum = V4L2_CID_MPEG_VIDEO_VPX_8_PARTITIONS,
		.default_value = V4L2_CID_MPEG_VIDEO_VPX_1_PARTITION,
		.menu_skip_mask = 0,
	},
	{
		.id = V4L2_CID_MPEG_VIDEO_VPX_IMD_DISABLE_4X4,
		.type = V4L2_CTRL_TYPE_BOOLEAN,
		.minimum = 0,
		.maximum = 1,
		.step = 1,
		.default_value = 0,
	},
	{
		.id = V4L2_CID_MPEG_VIDEO_VPX_NUM_REF_FRAMES,
		.type = V4L2_CTRL_TYPE_INTEGER_MENU,
		.maximum = V4L2_CID_MPEG_VIDEO_VPX_2_REF_FRAME,
		.default_value = V4L2_CID_MPEG_VIDEO_VPX_1_REF_FRAME,
		.menu_skip_mask = 0,
	},
	{
		.id = V4L2_CID_MPEG_VIDEO_VPX_FILTER_LEVEL,
		.type = V4L2_CTRL_TYPE_INTEGER,
		.minimum = 0,
		.maximum = 63,
		.step = 1,
		.default_value = 0,
	},
	{
		.id = V4L2_CID_MPEG_VIDEO_VPX_FILTER_SHARPNESS,
		.type = V4L2_CTRL_TYPE_INTEGER,
		.minimum = 0,
		.maximum = 7,
		.step = 1,
		.default_value = 0,
	},
	{
		.id = V4L2_CID_MPEG_VIDEO_VPX_GOLDEN_FRAME_REF_PERIOD,
		.type = V4L2_CTRL_TYPE_INTEGER,
		.minimum = 0,
		.maximum = (1 << 16) - 1,
		.step = 1,
		.default_value = 0,
	},
	{
		.id = V4L2_CID_MPEG_VIDEO_VPX_GOLDEN_FRAME_SEL,
		.type = V4L2_CTRL_TYPE_MENU,
		.minimum = V4L2_CID_MPEG_VIDEO_VPX_GOLDEN_FRAME_USE_PREV,
		.maximum = V4L2_CID_MPEG_VIDEO_VPX_GOLDEN_FRAME_USE_REF_PERIOD,
		.default_value = V4L2_CID_MPEG_VIDEO_VPX_GOLDEN_FRAME_USE_PREV,
		.menu_skip_mask = 0,
	},
};

#define NUM_CTRLS ARRAY_SIZE(controls)
static const char * const *mfc51_get_menu(u32 id)
{
	static const char * const mfc51_video_frame_skip[] = {
		"Disabled",
		"Level Limit",
		"VBV/CPB Limit",
		NULL,
	};
	static const char * const mfc51_video_force_frame[] = {
		"Disabled",
		"I Frame",
		"Not Coded",
		NULL,
	};
	switch (id) {
	case V4L2_CID_MPEG_MFC51_VIDEO_FRAME_SKIP_MODE:
		return mfc51_video_frame_skip;
	case V4L2_CID_MPEG_MFC51_VIDEO_FORCE_FRAME_TYPE:
		return mfc51_video_force_frame;
	}
	return NULL;
}

static int s5p_mfc_ctx_ready(struct s5p_mfc_ctx *ctx)
{
	mfc_debug(2, "src=%d, dst=%d, state=%d\n",
		  ctx->src_queue_cnt, ctx->dst_queue_cnt, ctx->state);
	/* context is ready to make header */
	if (ctx->state == MFCINST_GOT_INST && ctx->dst_queue_cnt >= 1)
		return 1;
	/* context is ready to encode a frame */
	if ((ctx->state == MFCINST_RUNNING ||
		ctx->state == MFCINST_HEAD_PRODUCED) &&
		ctx->src_queue_cnt >= 1 && ctx->dst_queue_cnt >= 1)
		return 1;
	/* context is ready to encode remaining frames */
	if (ctx->state == MFCINST_FINISHING &&
		ctx->dst_queue_cnt >= 1)
		return 1;
	mfc_debug(2, "ctx is not ready\n");
	return 0;
}

static void cleanup_ref_queue(struct s5p_mfc_ctx *ctx)
{
	struct s5p_mfc_buf *mb_entry;
	unsigned long mb_y_addr, mb_c_addr;

	/* move buffers in ref queue to src queue */
	while (!list_empty(&ctx->ref_queue)) {
		mb_entry = list_entry((&ctx->ref_queue)->next,
						struct s5p_mfc_buf, list);
		mb_y_addr = vb2_dma_contig_plane_dma_addr(mb_entry->b, 0);
		mb_c_addr = vb2_dma_contig_plane_dma_addr(mb_entry->b, 1);
		list_del(&mb_entry->list);
		ctx->ref_queue_cnt--;
		list_add_tail(&mb_entry->list, &ctx->src_queue);
		ctx->src_queue_cnt++;
	}
	mfc_debug(2, "enc src count: %d, enc ref count: %d\n",
		  ctx->src_queue_cnt, ctx->ref_queue_cnt);
	INIT_LIST_HEAD(&ctx->ref_queue);
	ctx->ref_queue_cnt = 0;
}

static int enc_pre_seq_start(struct s5p_mfc_ctx *ctx)
{
	struct s5p_mfc_dev *dev = ctx->dev;
	struct s5p_mfc_buf *dst_mb;
	unsigned long dst_addr;
	unsigned int dst_size;
	unsigned long flags;

	spin_lock_irqsave(&dev->irqlock, flags);
	dst_mb = list_entry(ctx->dst_queue.next, struct s5p_mfc_buf, list);
	dst_addr = vb2_dma_contig_plane_dma_addr(dst_mb->b, 0);
	dst_size = vb2_plane_size(dst_mb->b, 0);
	s5p_mfc_hw_call(dev->mfc_ops, set_enc_stream_buffer, ctx, dst_addr,
			dst_size);
	spin_unlock_irqrestore(&dev->irqlock, flags);
	return 0;
}

static int enc_post_seq_start(struct s5p_mfc_ctx *ctx)
{
	struct s5p_mfc_dev *dev = ctx->dev;
	struct s5p_mfc_enc_params *p = &ctx->enc_params;
	struct s5p_mfc_buf *dst_mb;
	unsigned long flags;
	unsigned int enc_pb_count;

	if (p->seq_hdr_mode == V4L2_MPEG_VIDEO_HEADER_MODE_SEPARATE) {
		spin_lock_irqsave(&dev->irqlock, flags);
		dst_mb = list_entry(ctx->dst_queue.next,
				struct s5p_mfc_buf, list);
		list_del(&dst_mb->list);
		ctx->dst_queue_cnt--;
		vb2_set_plane_payload(dst_mb->b, 0,
			s5p_mfc_hw_call(dev->mfc_ops, get_enc_strm_size, dev));
		vb2_buffer_done(dst_mb->b, VB2_BUF_STATE_DONE);
		spin_unlock_irqrestore(&dev->irqlock, flags);
	}

	if (!IS_MFCV6_PLUS(dev)) {
		ctx->state = MFCINST_RUNNING;
		if (s5p_mfc_ctx_ready(ctx))
			set_work_bit_irqsave(ctx);
		s5p_mfc_hw_call(dev->mfc_ops, try_run, dev);
	} else {
		enc_pb_count = s5p_mfc_hw_call(dev->mfc_ops,
				get_enc_dpb_count, dev);
		if (ctx->pb_count < enc_pb_count)
			ctx->pb_count = enc_pb_count;
		ctx->state = MFCINST_HEAD_PRODUCED;
	}

	return 0;
}

static int enc_pre_frame_start(struct s5p_mfc_ctx *ctx)
{
	struct s5p_mfc_dev *dev = ctx->dev;
	struct s5p_mfc_buf *dst_mb;
	struct s5p_mfc_buf *src_mb;
	unsigned long flags;
	unsigned long src_y_addr, src_c_addr, dst_addr;
	unsigned int dst_size;

	spin_lock_irqsave(&dev->irqlock, flags);
	src_mb = list_entry(ctx->src_queue.next, struct s5p_mfc_buf, list);
	src_y_addr = vb2_dma_contig_plane_dma_addr(src_mb->b, 0);
	src_c_addr = vb2_dma_contig_plane_dma_addr(src_mb->b, 1);
	s5p_mfc_hw_call(dev->mfc_ops, set_enc_frame_buffer, ctx, src_y_addr,
			src_c_addr);
	spin_unlock_irqrestore(&dev->irqlock, flags);

	spin_lock_irqsave(&dev->irqlock, flags);
	dst_mb = list_entry(ctx->dst_queue.next, struct s5p_mfc_buf, list);
	dst_addr = vb2_dma_contig_plane_dma_addr(dst_mb->b, 0);
	dst_size = vb2_plane_size(dst_mb->b, 0);
	s5p_mfc_hw_call(dev->mfc_ops, set_enc_stream_buffer, ctx, dst_addr,
			dst_size);
	spin_unlock_irqrestore(&dev->irqlock, flags);

	return 0;
}

static int enc_post_frame_start(struct s5p_mfc_ctx *ctx)
{
	struct s5p_mfc_dev *dev = ctx->dev;
	struct s5p_mfc_buf *mb_entry;
	unsigned long enc_y_addr, enc_c_addr;
	unsigned long mb_y_addr, mb_c_addr;
	int slice_type;
	unsigned int strm_size;
	unsigned long flags;

	slice_type = s5p_mfc_hw_call(dev->mfc_ops, get_enc_slice_type, dev);
	strm_size = s5p_mfc_hw_call(dev->mfc_ops, get_enc_strm_size, dev);
	mfc_debug(2, "Encoded slice type: %d\n", slice_type);
	mfc_debug(2, "Encoded stream size: %d\n", strm_size);
	mfc_debug(2, "Display order: %d\n",
		  mfc_read(dev, S5P_FIMV_ENC_SI_PIC_CNT));
	spin_lock_irqsave(&dev->irqlock, flags);
	if (slice_type >= 0) {
		s5p_mfc_hw_call(dev->mfc_ops, get_enc_frame_buffer, ctx,
				&enc_y_addr, &enc_c_addr);
		list_for_each_entry(mb_entry, &ctx->src_queue, list) {
			mb_y_addr = vb2_dma_contig_plane_dma_addr(mb_entry->b, 0);
			mb_c_addr = vb2_dma_contig_plane_dma_addr(mb_entry->b, 1);
			if ((enc_y_addr == mb_y_addr) &&
						(enc_c_addr == mb_c_addr)) {
				list_del(&mb_entry->list);
				ctx->src_queue_cnt--;
				vb2_buffer_done(mb_entry->b,
							VB2_BUF_STATE_DONE);
				break;
			}
		}
		list_for_each_entry(mb_entry, &ctx->ref_queue, list) {
			mb_y_addr = vb2_dma_contig_plane_dma_addr(mb_entry->b, 0);
			mb_c_addr = vb2_dma_contig_plane_dma_addr(mb_entry->b, 1);
			if ((enc_y_addr == mb_y_addr) &&
						(enc_c_addr == mb_c_addr)) {
				list_del(&mb_entry->list);
				ctx->ref_queue_cnt--;
				vb2_buffer_done(mb_entry->b,
							VB2_BUF_STATE_DONE);
				break;
			}
		}
	}
	if ((ctx->src_queue_cnt > 0) && (ctx->state == MFCINST_RUNNING)) {
		mb_entry = list_entry(ctx->src_queue.next, struct s5p_mfc_buf,
									list);
		if (mb_entry->flags & MFC_BUF_FLAG_USED) {
			list_del(&mb_entry->list);
			ctx->src_queue_cnt--;
			list_add_tail(&mb_entry->list, &ctx->ref_queue);
			ctx->ref_queue_cnt++;
		}
		mfc_debug(2, "enc src count: %d, enc ref count: %d\n",
			  ctx->src_queue_cnt, ctx->ref_queue_cnt);
	}
	if (strm_size > 0) {
		/* at least one more dest. buffers exist always  */
		mb_entry = list_entry(ctx->dst_queue.next, struct s5p_mfc_buf,
									list);
		list_del(&mb_entry->list);
		ctx->dst_queue_cnt--;
		switch (slice_type) {
		case S5P_FIMV_ENC_SI_SLICE_TYPE_I:
			mb_entry->b->v4l2_buf.flags |= V4L2_BUF_FLAG_KEYFRAME;
			break;
		case S5P_FIMV_ENC_SI_SLICE_TYPE_P:
			mb_entry->b->v4l2_buf.flags |= V4L2_BUF_FLAG_PFRAME;
			break;
		case S5P_FIMV_ENC_SI_SLICE_TYPE_B:
			mb_entry->b->v4l2_buf.flags |= V4L2_BUF_FLAG_BFRAME;
			break;
		}
		vb2_set_plane_payload(mb_entry->b, 0, strm_size);
		vb2_buffer_done(mb_entry->b, VB2_BUF_STATE_DONE);
	}
	spin_unlock_irqrestore(&dev->irqlock, flags);
	if ((ctx->src_queue_cnt == 0) || (ctx->dst_queue_cnt == 0))
		clear_work_bit(ctx);
	return 0;
}

static struct s5p_mfc_codec_ops encoder_codec_ops = {
	.pre_seq_start		= enc_pre_seq_start,
	.post_seq_start		= enc_post_seq_start,
	.pre_frame_start	= enc_pre_frame_start,
	.post_frame_start	= enc_post_frame_start,
};

/* Query capabilities of the device */
static int vidioc_querycap(struct file *file, void *priv,
			   struct v4l2_capability *cap)
{
	struct s5p_mfc_dev *dev = video_drvdata(file);

	strncpy(cap->driver, dev->plat_dev->name, sizeof(cap->driver) - 1);
	strncpy(cap->card, dev->plat_dev->name, sizeof(cap->card) - 1);
	cap->bus_info[0] = 0;
	cap->version = KERNEL_VERSION(1, 0, 0);
	/*
	 * This is only a mem-to-mem video device. The capture and output
	 * device capability flags are left only for backward compatibility
	 * and are scheduled for removal.
	 */
	cap->capabilities = V4L2_CAP_VIDEO_M2M_MPLANE | V4L2_CAP_STREAMING |
			    V4L2_CAP_VIDEO_CAPTURE_MPLANE |
			    V4L2_CAP_VIDEO_OUTPUT_MPLANE;
	return 0;
}

static int vidioc_enum_fmt(struct v4l2_fmtdesc *f, bool mplane, bool out)
{
	struct s5p_mfc_fmt *fmt;
	int i, j = 0;

	for (i = 0; i < ARRAY_SIZE(formats); ++i) {
		if (mplane && formats[i].num_planes == 1)
			continue;
		else if (!mplane && formats[i].num_planes > 1)
			continue;
		if (out && formats[i].type != MFC_FMT_RAW)
			continue;
		else if (!out && formats[i].type != MFC_FMT_ENC)
			continue;
		if (j == f->index) {
			fmt = &formats[i];
			strlcpy(f->description, fmt->name,
				sizeof(f->description));
			f->pixelformat = fmt->fourcc;
			return 0;
		}
		++j;
	}
	return -EINVAL;
}

static int vidioc_enum_fmt_vid_cap(struct file *file, void *pirv,
				   struct v4l2_fmtdesc *f)
{
	return vidioc_enum_fmt(f, false, false);
}

static int vidioc_enum_fmt_vid_cap_mplane(struct file *file, void *pirv,
					  struct v4l2_fmtdesc *f)
{
	return vidioc_enum_fmt(f, true, false);
}

static int vidioc_enum_fmt_vid_out(struct file *file, void *prov,
				   struct v4l2_fmtdesc *f)
{
	return vidioc_enum_fmt(f, false, true);
}

static int vidioc_enum_fmt_vid_out_mplane(struct file *file, void *prov,
					  struct v4l2_fmtdesc *f)
{
	return vidioc_enum_fmt(f, true, true);
}

static int vidioc_g_fmt(struct file *file, void *priv, struct v4l2_format *f)
{
	struct s5p_mfc_ctx *ctx = fh_to_ctx(priv);
	struct v4l2_pix_format_mplane *pix_fmt_mp = &f->fmt.pix_mp;

	mfc_debug(2, "f->type = %d ctx->state = %d\n", f->type, ctx->state);
	if (f->type == V4L2_BUF_TYPE_VIDEO_CAPTURE_MPLANE) {
		/* This is run on output (encoder dest) */
		pix_fmt_mp->width = 0;
		pix_fmt_mp->height = 0;
		pix_fmt_mp->field = V4L2_FIELD_NONE;
		pix_fmt_mp->pixelformat = ctx->dst_fmt->fourcc;
		pix_fmt_mp->num_planes = ctx->dst_fmt->num_planes;

		pix_fmt_mp->plane_fmt[0].bytesperline = ctx->enc_dst_buf_size;
		pix_fmt_mp->plane_fmt[0].sizeimage = ctx->enc_dst_buf_size;
	} else if (f->type == V4L2_BUF_TYPE_VIDEO_OUTPUT_MPLANE) {
		/* This is run on capture (encoder src) */
		pix_fmt_mp->width = ctx->img_width;
		pix_fmt_mp->height = ctx->img_height;

		pix_fmt_mp->field = V4L2_FIELD_NONE;
		pix_fmt_mp->pixelformat = ctx->src_fmt->fourcc;
		pix_fmt_mp->num_planes = ctx->src_fmt->num_planes;

		pix_fmt_mp->plane_fmt[0].bytesperline = ctx->buf_width;
		pix_fmt_mp->plane_fmt[0].sizeimage = ctx->luma_size;
		pix_fmt_mp->plane_fmt[1].bytesperline = ctx->buf_width;
		pix_fmt_mp->plane_fmt[1].sizeimage = ctx->chroma_size;
	} else {
		mfc_err("invalid buf type\n");
		return -EINVAL;
	}
	return 0;
}

static int vidioc_try_fmt(struct file *file, void *priv, struct v4l2_format *f)
{
	struct s5p_mfc_dev *dev = video_drvdata(file);
	struct s5p_mfc_fmt *fmt;
	struct v4l2_pix_format_mplane *pix_fmt_mp = &f->fmt.pix_mp;

	if (f->type == V4L2_BUF_TYPE_VIDEO_CAPTURE_MPLANE) {
		fmt = find_format(f, MFC_FMT_ENC);
		if (!fmt) {
			mfc_err("failed to try output format\n");
			return -EINVAL;
		}

		if (!IS_MFCV7(dev) && (fmt->fourcc == V4L2_PIX_FMT_VP8)) {
			mfc_err("VP8 is supported only in MFC v7\n");
			return -EINVAL;
		}

		if (pix_fmt_mp->plane_fmt[0].sizeimage == 0) {
			mfc_err("must be set encoding output size\n");
			return -EINVAL;
		}

		pix_fmt_mp->plane_fmt[0].bytesperline =
			pix_fmt_mp->plane_fmt[0].sizeimage;
	} else if (f->type == V4L2_BUF_TYPE_VIDEO_OUTPUT_MPLANE) {
		fmt = find_format(f, MFC_FMT_RAW);
		if (!fmt) {
			mfc_err("failed to try output format\n");
			return -EINVAL;
		}

<<<<<<< HEAD
		if (!IS_MFCV6(dev)) {
=======
		if (!IS_MFCV6_PLUS(dev)) {
>>>>>>> f66b2a1c
			if (fmt->fourcc == V4L2_PIX_FMT_NV12MT_16X16) {
				mfc_err("Not supported format.\n");
				return -EINVAL;
			}
<<<<<<< HEAD
		} else if (IS_MFCV6(dev)) {
=======
		} else if (IS_MFCV6_PLUS(dev)) {
>>>>>>> f66b2a1c
			if (fmt->fourcc == V4L2_PIX_FMT_NV12MT) {
				mfc_err("Not supported format.\n");
				return -EINVAL;
			}
		}

		if (fmt->num_planes != pix_fmt_mp->num_planes) {
			mfc_err("failed to try output format\n");
			return -EINVAL;
		}
		v4l_bound_align_image(&pix_fmt_mp->width, 8, 1920, 1,
			&pix_fmt_mp->height, 4, 1080, 1, 0);
	} else {
		mfc_err("invalid buf type\n");
		return -EINVAL;
	}
	return 0;
}

static int vidioc_s_fmt(struct file *file, void *priv, struct v4l2_format *f)
{
	struct s5p_mfc_dev *dev = video_drvdata(file);
	struct s5p_mfc_ctx *ctx = fh_to_ctx(priv);
	struct v4l2_pix_format_mplane *pix_fmt_mp = &f->fmt.pix_mp;
	int ret = 0;

	ret = vidioc_try_fmt(file, priv, f);
	if (ret)
		return ret;
	if (ctx->vq_src.streaming || ctx->vq_dst.streaming) {
		v4l2_err(&dev->v4l2_dev, "%s queue busy\n", __func__);
		ret = -EBUSY;
		goto out;
	}
	if (f->type == V4L2_BUF_TYPE_VIDEO_CAPTURE_MPLANE) {
		/* dst_fmt is validated by call to vidioc_try_fmt */
		ctx->dst_fmt = find_format(f, MFC_FMT_ENC);
		ctx->state = MFCINST_INIT;
		ctx->codec_mode = ctx->dst_fmt->codec_mode;
		ctx->enc_dst_buf_size =	pix_fmt_mp->plane_fmt[0].sizeimage;
		pix_fmt_mp->plane_fmt[0].bytesperline = 0;
		ctx->dst_bufs_cnt = 0;
		ctx->capture_state = QUEUE_FREE;
		s5p_mfc_hw_call(dev->mfc_ops, alloc_instance_buffer, ctx);
		set_work_bit_irqsave(ctx);
		s5p_mfc_clean_ctx_int_flags(ctx);
		s5p_mfc_hw_call(dev->mfc_ops, try_run, dev);
		if (s5p_mfc_wait_for_done_ctx(ctx, \
				S5P_MFC_R2H_CMD_OPEN_INSTANCE_RET, 1)) {
				/* Error or timeout */
			mfc_err("Error getting instance from hardware\n");
			s5p_mfc_hw_call(dev->mfc_ops, release_instance_buffer,
					ctx);
			ret = -EIO;
			goto out;
		}
		mfc_debug(2, "Got instance number: %d\n", ctx->inst_no);
	} else if (f->type == V4L2_BUF_TYPE_VIDEO_OUTPUT_MPLANE) {
		/* src_fmt is validated by call to vidioc_try_fmt */
		ctx->src_fmt = find_format(f, MFC_FMT_RAW);
		ctx->img_width = pix_fmt_mp->width;
		ctx->img_height = pix_fmt_mp->height;
		mfc_debug(2, "codec number: %d\n", ctx->src_fmt->codec_mode);
		mfc_debug(2, "fmt - w: %d, h: %d, ctx - w: %d, h: %d\n",
			pix_fmt_mp->width, pix_fmt_mp->height,
			ctx->img_width, ctx->img_height);

		s5p_mfc_hw_call(dev->mfc_ops, enc_calc_src_size, ctx);
		pix_fmt_mp->plane_fmt[0].sizeimage = ctx->luma_size;
		pix_fmt_mp->plane_fmt[0].bytesperline = ctx->buf_width;
		pix_fmt_mp->plane_fmt[1].sizeimage = ctx->chroma_size;
		pix_fmt_mp->plane_fmt[1].bytesperline = ctx->buf_width;

		ctx->src_bufs_cnt = 0;
		ctx->output_state = QUEUE_FREE;
	} else {
		mfc_err("invalid buf type\n");
		return -EINVAL;
	}
out:
	mfc_debug_leave();
	return ret;
}

static int vidioc_reqbufs(struct file *file, void *priv,
					  struct v4l2_requestbuffers *reqbufs)
{
	struct s5p_mfc_dev *dev = video_drvdata(file);
	struct s5p_mfc_ctx *ctx = fh_to_ctx(priv);
	int ret = 0;

	/* if memory is not mmp or userptr return error */
	if ((reqbufs->memory != V4L2_MEMORY_MMAP) &&
		(reqbufs->memory != V4L2_MEMORY_USERPTR))
		return -EINVAL;
	if (reqbufs->type == V4L2_BUF_TYPE_VIDEO_CAPTURE_MPLANE) {
		if (ctx->capture_state != QUEUE_FREE) {
			mfc_err("invalid capture state: %d\n",
							ctx->capture_state);
			return -EINVAL;
		}
		ret = vb2_reqbufs(&ctx->vq_dst, reqbufs);
		if (ret != 0) {
			mfc_err("error in vb2_reqbufs() for E(D)\n");
			return ret;
		}
		ctx->capture_state = QUEUE_BUFS_REQUESTED;

		ret = s5p_mfc_hw_call(ctx->dev->mfc_ops,
				alloc_codec_buffers, ctx);
		if (ret) {
			mfc_err("Failed to allocate encoding buffers\n");
			reqbufs->count = 0;
			ret = vb2_reqbufs(&ctx->vq_dst, reqbufs);
			return -ENOMEM;
		}
	} else if (reqbufs->type == V4L2_BUF_TYPE_VIDEO_OUTPUT_MPLANE) {
		if (ctx->output_state != QUEUE_FREE) {
			mfc_err("invalid output state: %d\n",
							ctx->output_state);
			return -EINVAL;
		}

		if (IS_MFCV6_PLUS(dev)) {
			/* Check for min encoder buffers */
			if (ctx->pb_count &&
				(reqbufs->count < ctx->pb_count)) {
				reqbufs->count = ctx->pb_count;
				mfc_debug(2, "Minimum %d output buffers needed\n",
						ctx->pb_count);
			} else {
				ctx->pb_count = reqbufs->count;
			}
		}

		ret = vb2_reqbufs(&ctx->vq_src, reqbufs);
		if (ret != 0) {
			mfc_err("error in vb2_reqbufs() for E(S)\n");
			return ret;
		}
		ctx->output_state = QUEUE_BUFS_REQUESTED;
	} else {
		mfc_err("invalid buf type\n");
		return -EINVAL;
	}
	return ret;
}

static int vidioc_querybuf(struct file *file, void *priv,
						   struct v4l2_buffer *buf)
{
	struct s5p_mfc_ctx *ctx = fh_to_ctx(priv);
	int ret = 0;

	/* if memory is not mmp or userptr return error */
	if ((buf->memory != V4L2_MEMORY_MMAP) &&
		(buf->memory != V4L2_MEMORY_USERPTR))
		return -EINVAL;
	if (buf->type == V4L2_BUF_TYPE_VIDEO_CAPTURE_MPLANE) {
		if (ctx->state != MFCINST_GOT_INST) {
			mfc_err("invalid context state: %d\n", ctx->state);
			return -EINVAL;
		}
		ret = vb2_querybuf(&ctx->vq_dst, buf);
		if (ret != 0) {
			mfc_err("error in vb2_querybuf() for E(D)\n");
			return ret;
		}
		buf->m.planes[0].m.mem_offset += DST_QUEUE_OFF_BASE;
	} else if (buf->type == V4L2_BUF_TYPE_VIDEO_OUTPUT_MPLANE) {
		ret = vb2_querybuf(&ctx->vq_src, buf);
		if (ret != 0) {
			mfc_err("error in vb2_querybuf() for E(S)\n");
			return ret;
		}
	} else {
		mfc_err("invalid buf type\n");
		return -EINVAL;
	}
	return ret;
}

/* Queue a buffer */
static int vidioc_qbuf(struct file *file, void *priv, struct v4l2_buffer *buf)
{
	struct s5p_mfc_ctx *ctx = fh_to_ctx(priv);

	if (ctx->state == MFCINST_ERROR) {
		mfc_err("Call on QBUF after unrecoverable error\n");
		return -EIO;
	}
	if (buf->type == V4L2_BUF_TYPE_VIDEO_OUTPUT_MPLANE) {
		if (ctx->state == MFCINST_FINISHING) {
			mfc_err("Call on QBUF after EOS command\n");
			return -EIO;
		}
		return vb2_qbuf(&ctx->vq_src, buf);
	} else if (buf->type == V4L2_BUF_TYPE_VIDEO_CAPTURE_MPLANE) {
		return vb2_qbuf(&ctx->vq_dst, buf);
	}
	return -EINVAL;
}

/* Dequeue a buffer */
static int vidioc_dqbuf(struct file *file, void *priv, struct v4l2_buffer *buf)
{
	const struct v4l2_event ev = {
		.type = V4L2_EVENT_EOS
	};
	struct s5p_mfc_ctx *ctx = fh_to_ctx(priv);
	int ret;

	if (ctx->state == MFCINST_ERROR) {
		mfc_err("Call on DQBUF after unrecoverable error\n");
		return -EIO;
	}
	if (buf->type == V4L2_BUF_TYPE_VIDEO_OUTPUT_MPLANE) {
		ret = vb2_dqbuf(&ctx->vq_src, buf, file->f_flags & O_NONBLOCK);
	} else if (buf->type == V4L2_BUF_TYPE_VIDEO_CAPTURE_MPLANE) {
		ret = vb2_dqbuf(&ctx->vq_dst, buf, file->f_flags & O_NONBLOCK);
		if (ret == 0 && ctx->state == MFCINST_FINISHED
					&& list_empty(&ctx->vq_dst.done_list))
			v4l2_event_queue_fh(&ctx->fh, &ev);
	} else {
		ret = -EINVAL;
	}

	return ret;
}

/* Export DMA buffer */
static int vidioc_expbuf(struct file *file, void *priv,
	struct v4l2_exportbuffer *eb)
{
	struct s5p_mfc_ctx *ctx = fh_to_ctx(priv);

	if (eb->type == V4L2_BUF_TYPE_VIDEO_OUTPUT_MPLANE)
		return vb2_expbuf(&ctx->vq_src, eb);
	if (eb->type == V4L2_BUF_TYPE_VIDEO_CAPTURE_MPLANE)
		return vb2_expbuf(&ctx->vq_dst, eb);
	return -EINVAL;
}

/* Stream on */
static int vidioc_streamon(struct file *file, void *priv,
			   enum v4l2_buf_type type)
{
	struct s5p_mfc_ctx *ctx = fh_to_ctx(priv);

	if (type == V4L2_BUF_TYPE_VIDEO_OUTPUT_MPLANE)
		return vb2_streamon(&ctx->vq_src, type);
	else if (type == V4L2_BUF_TYPE_VIDEO_CAPTURE_MPLANE)
		return vb2_streamon(&ctx->vq_dst, type);
	return -EINVAL;
}

/* Stream off, which equals to a pause */
static int vidioc_streamoff(struct file *file, void *priv,
			    enum v4l2_buf_type type)
{
	struct s5p_mfc_ctx *ctx = fh_to_ctx(priv);

	if (type == V4L2_BUF_TYPE_VIDEO_OUTPUT_MPLANE)
		return vb2_streamoff(&ctx->vq_src, type);
	else if (type == V4L2_BUF_TYPE_VIDEO_CAPTURE_MPLANE)
		return vb2_streamoff(&ctx->vq_dst, type);
	return -EINVAL;
}

static inline int h264_level(enum v4l2_mpeg_video_h264_level lvl)
{
	static unsigned int t[V4L2_MPEG_VIDEO_H264_LEVEL_4_0 + 1] = {
		/* V4L2_MPEG_VIDEO_H264_LEVEL_1_0   */ 10,
		/* V4L2_MPEG_VIDEO_H264_LEVEL_1B    */ 9,
		/* V4L2_MPEG_VIDEO_H264_LEVEL_1_1   */ 11,
		/* V4L2_MPEG_VIDEO_H264_LEVEL_1_2   */ 12,
		/* V4L2_MPEG_VIDEO_H264_LEVEL_1_3   */ 13,
		/* V4L2_MPEG_VIDEO_H264_LEVEL_2_0   */ 20,
		/* V4L2_MPEG_VIDEO_H264_LEVEL_2_1   */ 21,
		/* V4L2_MPEG_VIDEO_H264_LEVEL_2_2   */ 22,
		/* V4L2_MPEG_VIDEO_H264_LEVEL_3_0   */ 30,
		/* V4L2_MPEG_VIDEO_H264_LEVEL_3_1   */ 31,
		/* V4L2_MPEG_VIDEO_H264_LEVEL_3_2   */ 32,
		/* V4L2_MPEG_VIDEO_H264_LEVEL_4_0   */ 40,
	};
	return t[lvl];
}

static inline int mpeg4_level(enum v4l2_mpeg_video_mpeg4_level lvl)
{
	static unsigned int t[V4L2_MPEG_VIDEO_MPEG4_LEVEL_5 + 1] = {
		/* V4L2_MPEG_VIDEO_MPEG4_LEVEL_0    */ 0,
		/* V4L2_MPEG_VIDEO_MPEG4_LEVEL_0B   */ 9,
		/* V4L2_MPEG_VIDEO_MPEG4_LEVEL_1    */ 1,
		/* V4L2_MPEG_VIDEO_MPEG4_LEVEL_2    */ 2,
		/* V4L2_MPEG_VIDEO_MPEG4_LEVEL_3    */ 3,
		/* V4L2_MPEG_VIDEO_MPEG4_LEVEL_3B   */ 7,
		/* V4L2_MPEG_VIDEO_MPEG4_LEVEL_4    */ 4,
		/* V4L2_MPEG_VIDEO_MPEG4_LEVEL_5    */ 5,
	};
	return t[lvl];
}

static inline int vui_sar_idc(enum v4l2_mpeg_video_h264_vui_sar_idc sar)
{
	static unsigned int t[V4L2_MPEG_VIDEO_H264_VUI_SAR_IDC_EXTENDED + 1] = {
		/* V4L2_MPEG_VIDEO_H264_VUI_SAR_IDC_UNSPECIFIED     */ 0,
		/* V4L2_MPEG_VIDEO_H264_VUI_SAR_IDC_1x1             */ 1,
		/* V4L2_MPEG_VIDEO_H264_VUI_SAR_IDC_12x11           */ 2,
		/* V4L2_MPEG_VIDEO_H264_VUI_SAR_IDC_10x11           */ 3,
		/* V4L2_MPEG_VIDEO_H264_VUI_SAR_IDC_16x11           */ 4,
		/* V4L2_MPEG_VIDEO_H264_VUI_SAR_IDC_40x33           */ 5,
		/* V4L2_MPEG_VIDEO_H264_VUI_SAR_IDC_24x11           */ 6,
		/* V4L2_MPEG_VIDEO_H264_VUI_SAR_IDC_20x11           */ 7,
		/* V4L2_MPEG_VIDEO_H264_VUI_SAR_IDC_32x11           */ 8,
		/* V4L2_MPEG_VIDEO_H264_VUI_SAR_IDC_80x33           */ 9,
		/* V4L2_MPEG_VIDEO_H264_VUI_SAR_IDC_18x11           */ 10,
		/* V4L2_MPEG_VIDEO_H264_VUI_SAR_IDC_15x11           */ 11,
		/* V4L2_MPEG_VIDEO_H264_VUI_SAR_IDC_64x33           */ 12,
		/* V4L2_MPEG_VIDEO_H264_VUI_SAR_IDC_160x99          */ 13,
		/* V4L2_MPEG_VIDEO_H264_VUI_SAR_IDC_4x3             */ 14,
		/* V4L2_MPEG_VIDEO_H264_VUI_SAR_IDC_3x2             */ 15,
		/* V4L2_MPEG_VIDEO_H264_VUI_SAR_IDC_2x1             */ 16,
		/* V4L2_MPEG_VIDEO_H264_VUI_SAR_IDC_EXTENDED        */ 255,
	};
	return t[sar];
}

static int s5p_mfc_enc_s_ctrl(struct v4l2_ctrl *ctrl)
{
	struct s5p_mfc_ctx *ctx = ctrl_to_ctx(ctrl);
	struct s5p_mfc_dev *dev = ctx->dev;
	struct s5p_mfc_enc_params *p = &ctx->enc_params;
	int ret = 0;

	switch (ctrl->id) {
	case V4L2_CID_MPEG_VIDEO_GOP_SIZE:
		p->gop_size = ctrl->val;
		break;
	case V4L2_CID_MPEG_VIDEO_MULTI_SLICE_MODE:
		p->slice_mode = ctrl->val;
		break;
	case V4L2_CID_MPEG_VIDEO_MULTI_SLICE_MAX_MB:
		p->slice_mb = ctrl->val;
		break;
	case V4L2_CID_MPEG_VIDEO_MULTI_SLICE_MAX_BYTES:
		p->slice_bit = ctrl->val * 8;
		break;
	case V4L2_CID_MPEG_VIDEO_CYCLIC_INTRA_REFRESH_MB:
		p->intra_refresh_mb = ctrl->val;
		break;
	case V4L2_CID_MPEG_MFC51_VIDEO_PADDING:
		p->pad = ctrl->val;
		break;
	case V4L2_CID_MPEG_MFC51_VIDEO_PADDING_YUV:
		p->pad_luma = (ctrl->val >> 16) & 0xff;
		p->pad_cb = (ctrl->val >> 8) & 0xff;
		p->pad_cr = (ctrl->val >> 0) & 0xff;
		break;
	case V4L2_CID_MPEG_VIDEO_FRAME_RC_ENABLE:
		p->rc_frame = ctrl->val;
		break;
	case V4L2_CID_MPEG_VIDEO_BITRATE:
		p->rc_bitrate = ctrl->val;
		break;
	case V4L2_CID_MPEG_MFC51_VIDEO_RC_REACTION_COEFF:
		p->rc_reaction_coeff = ctrl->val;
		break;
	case V4L2_CID_MPEG_MFC51_VIDEO_FORCE_FRAME_TYPE:
		ctx->force_frame_type = ctrl->val;
		break;
	case V4L2_CID_MPEG_VIDEO_VBV_SIZE:
		p->vbv_size = ctrl->val;
		break;
	case V4L2_CID_MPEG_VIDEO_H264_CPB_SIZE:
		p->codec.h264.cpb_size = ctrl->val;
		break;
	case V4L2_CID_MPEG_VIDEO_HEADER_MODE:
		p->seq_hdr_mode = ctrl->val;
		break;
	case V4L2_CID_MPEG_MFC51_VIDEO_FRAME_SKIP_MODE:
		p->frame_skip_mode = ctrl->val;
		break;
	case V4L2_CID_MPEG_MFC51_VIDEO_RC_FIXED_TARGET_BIT:
		p->fixed_target_bit = ctrl->val;
		break;
	case V4L2_CID_MPEG_VIDEO_B_FRAMES:
		p->num_b_frame = ctrl->val;
		break;
	case V4L2_CID_MPEG_VIDEO_H264_PROFILE:
		switch (ctrl->val) {
		case V4L2_MPEG_VIDEO_H264_PROFILE_MAIN:
			p->codec.h264.profile =
					S5P_FIMV_ENC_PROFILE_H264_MAIN;
			break;
		case V4L2_MPEG_VIDEO_H264_PROFILE_HIGH:
			p->codec.h264.profile =
					S5P_FIMV_ENC_PROFILE_H264_HIGH;
			break;
		case V4L2_MPEG_VIDEO_H264_PROFILE_BASELINE:
			p->codec.h264.profile =
				S5P_FIMV_ENC_PROFILE_H264_BASELINE;
			break;
		case V4L2_MPEG_VIDEO_H264_PROFILE_CONSTRAINED_BASELINE:
			if (IS_MFCV6_PLUS(dev))
				p->codec.h264.profile =
				S5P_FIMV_ENC_PROFILE_H264_CONSTRAINED_BASELINE;
			else
				ret = -EINVAL;
			break;
		default:
			ret = -EINVAL;
		}
		break;
	case V4L2_CID_MPEG_VIDEO_H264_LEVEL:
		p->codec.h264.level_v4l2 = ctrl->val;
		p->codec.h264.level = h264_level(ctrl->val);
		if (p->codec.h264.level < 0) {
			mfc_err("Level number is wrong\n");
			ret = p->codec.h264.level;
		}
		break;
	case V4L2_CID_MPEG_VIDEO_MPEG4_LEVEL:
		p->codec.mpeg4.level_v4l2 = ctrl->val;
		p->codec.mpeg4.level = mpeg4_level(ctrl->val);
		if (p->codec.mpeg4.level < 0) {
			mfc_err("Level number is wrong\n");
			ret = p->codec.mpeg4.level;
		}
		break;
	case V4L2_CID_MPEG_VIDEO_H264_LOOP_FILTER_MODE:
		p->codec.h264.loop_filter_mode = ctrl->val;
		break;
	case V4L2_CID_MPEG_VIDEO_H264_LOOP_FILTER_ALPHA:
		p->codec.h264.loop_filter_alpha = ctrl->val;
		break;
	case V4L2_CID_MPEG_VIDEO_H264_LOOP_FILTER_BETA:
		p->codec.h264.loop_filter_beta = ctrl->val;
		break;
	case V4L2_CID_MPEG_VIDEO_H264_ENTROPY_MODE:
		p->codec.h264.entropy_mode = ctrl->val;
		break;
	case V4L2_CID_MPEG_MFC51_VIDEO_H264_NUM_REF_PIC_FOR_P:
		p->codec.h264.num_ref_pic_4p = ctrl->val;
		break;
	case V4L2_CID_MPEG_VIDEO_H264_8X8_TRANSFORM:
		p->codec.h264._8x8_transform = ctrl->val;
		break;
	case V4L2_CID_MPEG_VIDEO_MB_RC_ENABLE:
		p->rc_mb = ctrl->val;
		break;
	case V4L2_CID_MPEG_VIDEO_H264_I_FRAME_QP:
		p->codec.h264.rc_frame_qp = ctrl->val;
		break;
	case V4L2_CID_MPEG_VIDEO_H264_MIN_QP:
		p->codec.h264.rc_min_qp = ctrl->val;
		break;
	case V4L2_CID_MPEG_VIDEO_H264_MAX_QP:
		p->codec.h264.rc_max_qp = ctrl->val;
		break;
	case V4L2_CID_MPEG_VIDEO_H264_P_FRAME_QP:
		p->codec.h264.rc_p_frame_qp = ctrl->val;
		break;
	case V4L2_CID_MPEG_VIDEO_H264_B_FRAME_QP:
		p->codec.h264.rc_b_frame_qp = ctrl->val;
		break;
	case V4L2_CID_MPEG_VIDEO_MPEG4_I_FRAME_QP:
	case V4L2_CID_MPEG_VIDEO_H263_I_FRAME_QP:
		p->codec.mpeg4.rc_frame_qp = ctrl->val;
		break;
	case V4L2_CID_MPEG_VIDEO_MPEG4_MIN_QP:
	case V4L2_CID_MPEG_VIDEO_H263_MIN_QP:
		p->codec.mpeg4.rc_min_qp = ctrl->val;
		break;
	case V4L2_CID_MPEG_VIDEO_MPEG4_MAX_QP:
	case V4L2_CID_MPEG_VIDEO_H263_MAX_QP:
		p->codec.mpeg4.rc_max_qp = ctrl->val;
		break;
	case V4L2_CID_MPEG_VIDEO_MPEG4_P_FRAME_QP:
	case V4L2_CID_MPEG_VIDEO_H263_P_FRAME_QP:
		p->codec.mpeg4.rc_p_frame_qp = ctrl->val;
		break;
	case V4L2_CID_MPEG_VIDEO_MPEG4_B_FRAME_QP:
	case V4L2_CID_MPEG_VIDEO_H263_B_FRAME_QP:
		p->codec.mpeg4.rc_b_frame_qp = ctrl->val;
		break;
	case V4L2_CID_MPEG_MFC51_VIDEO_H264_ADAPTIVE_RC_DARK:
		p->codec.h264.rc_mb_dark = ctrl->val;
		break;
	case V4L2_CID_MPEG_MFC51_VIDEO_H264_ADAPTIVE_RC_SMOOTH:
		p->codec.h264.rc_mb_smooth = ctrl->val;
		break;
	case V4L2_CID_MPEG_MFC51_VIDEO_H264_ADAPTIVE_RC_STATIC:
		p->codec.h264.rc_mb_static = ctrl->val;
		break;
	case V4L2_CID_MPEG_MFC51_VIDEO_H264_ADAPTIVE_RC_ACTIVITY:
		p->codec.h264.rc_mb_activity = ctrl->val;
		break;
	case V4L2_CID_MPEG_VIDEO_H264_VUI_SAR_ENABLE:
		p->codec.h264.vui_sar = ctrl->val;
		break;
	case V4L2_CID_MPEG_VIDEO_H264_VUI_SAR_IDC:
		p->codec.h264.vui_sar_idc = vui_sar_idc(ctrl->val);
		break;
	case V4L2_CID_MPEG_VIDEO_H264_VUI_EXT_SAR_WIDTH:
		p->codec.h264.vui_ext_sar_width = ctrl->val;
		break;
	case V4L2_CID_MPEG_VIDEO_H264_VUI_EXT_SAR_HEIGHT:
		p->codec.h264.vui_ext_sar_height = ctrl->val;
		break;
	case V4L2_CID_MPEG_VIDEO_GOP_CLOSURE:
		p->codec.h264.open_gop = !ctrl->val;
		break;
	case V4L2_CID_MPEG_VIDEO_H264_I_PERIOD:
		p->codec.h264.open_gop_size = ctrl->val;
		break;
	case V4L2_CID_MPEG_VIDEO_MPEG4_PROFILE:
		switch (ctrl->val) {
		case V4L2_MPEG_VIDEO_MPEG4_PROFILE_SIMPLE:
			p->codec.mpeg4.profile =
				S5P_FIMV_ENC_PROFILE_MPEG4_SIMPLE;
			break;
		case V4L2_MPEG_VIDEO_MPEG4_PROFILE_ADVANCED_SIMPLE:
			p->codec.mpeg4.profile =
			S5P_FIMV_ENC_PROFILE_MPEG4_ADVANCED_SIMPLE;
			break;
		default:
			ret = -EINVAL;
		}
		break;
	case V4L2_CID_MPEG_VIDEO_MPEG4_QPEL:
		p->codec.mpeg4.quarter_pixel = ctrl->val;
		break;
	case V4L2_CID_MPEG_VIDEO_VPX_NUM_PARTITIONS:
		p->codec.vp8.num_partitions = ctrl->val;
		break;
	case V4L2_CID_MPEG_VIDEO_VPX_IMD_DISABLE_4X4:
		p->codec.vp8.imd_4x4 = ctrl->val;
		break;
	case V4L2_CID_MPEG_VIDEO_VPX_NUM_REF_FRAMES:
		p->codec.vp8.num_ref = ctrl->val;
		break;
	case V4L2_CID_MPEG_VIDEO_VPX_FILTER_LEVEL:
		p->codec.vp8.filter_level = ctrl->val;
		break;
	case V4L2_CID_MPEG_VIDEO_VPX_FILTER_SHARPNESS:
		p->codec.vp8.filter_sharpness = ctrl->val;
		break;
	case V4L2_CID_MPEG_VIDEO_VPX_GOLDEN_FRAME_REF_PERIOD:
		p->codec.vp8.golden_frame_ref_period = ctrl->val;
		break;
	case V4L2_CID_MPEG_VIDEO_VPX_GOLDEN_FRAME_SEL:
		p->codec.vp8.golden_frame_sel = ctrl->val;
		break;
	default:
		v4l2_err(&dev->v4l2_dev, "Invalid control, id=%d, val=%d\n",
							ctrl->id, ctrl->val);
		ret = -EINVAL;
	}
	return ret;
}

static const struct v4l2_ctrl_ops s5p_mfc_enc_ctrl_ops = {
	.s_ctrl = s5p_mfc_enc_s_ctrl,
};

static int vidioc_s_parm(struct file *file, void *priv,
			 struct v4l2_streamparm *a)
{
	struct s5p_mfc_ctx *ctx = fh_to_ctx(priv);

	if (a->type == V4L2_BUF_TYPE_VIDEO_OUTPUT_MPLANE) {
		ctx->enc_params.rc_framerate_num =
					a->parm.output.timeperframe.denominator;
		ctx->enc_params.rc_framerate_denom =
					a->parm.output.timeperframe.numerator;
	} else {
		mfc_err("Setting FPS is only possible for the output queue\n");
		return -EINVAL;
	}
	return 0;
}

static int vidioc_g_parm(struct file *file, void *priv,
			 struct v4l2_streamparm *a)
{
	struct s5p_mfc_ctx *ctx = fh_to_ctx(priv);

	if (a->type == V4L2_BUF_TYPE_VIDEO_OUTPUT) {
		a->parm.output.timeperframe.denominator =
					ctx->enc_params.rc_framerate_num;
		a->parm.output.timeperframe.numerator =
					ctx->enc_params.rc_framerate_denom;
	} else {
		mfc_err("Setting FPS is only possible for the output queue\n");
		return -EINVAL;
	}
	return 0;
}

int vidioc_encoder_cmd(struct file *file, void *priv,
						struct v4l2_encoder_cmd *cmd)
{
	struct s5p_mfc_ctx *ctx = fh_to_ctx(priv);
	struct s5p_mfc_dev *dev = ctx->dev;
	struct s5p_mfc_buf *buf;
	unsigned long flags;

	switch (cmd->cmd) {
	case V4L2_ENC_CMD_STOP:
		if (cmd->flags != 0)
			return -EINVAL;

		if (!ctx->vq_src.streaming)
			return -EINVAL;

		spin_lock_irqsave(&dev->irqlock, flags);
		if (list_empty(&ctx->src_queue)) {
			mfc_debug(2, "EOS: empty src queue, entering finishing state\n");
			ctx->state = MFCINST_FINISHING;
			if (s5p_mfc_ctx_ready(ctx))
				set_work_bit_irqsave(ctx);
			spin_unlock_irqrestore(&dev->irqlock, flags);
			s5p_mfc_hw_call(dev->mfc_ops, try_run, dev);
		} else {
			mfc_debug(2, "EOS: marking last buffer of stream\n");
			buf = list_entry(ctx->src_queue.prev,
						struct s5p_mfc_buf, list);
			if (buf->flags & MFC_BUF_FLAG_USED)
				ctx->state = MFCINST_FINISHING;
			else
				buf->flags |= MFC_BUF_FLAG_EOS;
			spin_unlock_irqrestore(&dev->irqlock, flags);
		}
		break;
	default:
		return -EINVAL;

	}
	return 0;
}

static int vidioc_subscribe_event(struct v4l2_fh *fh,
				  const struct v4l2_event_subscription *sub)
{
	switch (sub->type) {
	case V4L2_EVENT_EOS:
		return v4l2_event_subscribe(fh, sub, 2, NULL);
	default:
		return -EINVAL;
	}
}

static const struct v4l2_ioctl_ops s5p_mfc_enc_ioctl_ops = {
	.vidioc_querycap = vidioc_querycap,
	.vidioc_enum_fmt_vid_cap = vidioc_enum_fmt_vid_cap,
	.vidioc_enum_fmt_vid_cap_mplane = vidioc_enum_fmt_vid_cap_mplane,
	.vidioc_enum_fmt_vid_out = vidioc_enum_fmt_vid_out,
	.vidioc_enum_fmt_vid_out_mplane = vidioc_enum_fmt_vid_out_mplane,
	.vidioc_g_fmt_vid_cap_mplane = vidioc_g_fmt,
	.vidioc_g_fmt_vid_out_mplane = vidioc_g_fmt,
	.vidioc_try_fmt_vid_cap_mplane = vidioc_try_fmt,
	.vidioc_try_fmt_vid_out_mplane = vidioc_try_fmt,
	.vidioc_s_fmt_vid_cap_mplane = vidioc_s_fmt,
	.vidioc_s_fmt_vid_out_mplane = vidioc_s_fmt,
	.vidioc_reqbufs = vidioc_reqbufs,
	.vidioc_querybuf = vidioc_querybuf,
	.vidioc_qbuf = vidioc_qbuf,
	.vidioc_dqbuf = vidioc_dqbuf,
	.vidioc_expbuf = vidioc_expbuf,
	.vidioc_streamon = vidioc_streamon,
	.vidioc_streamoff = vidioc_streamoff,
	.vidioc_s_parm = vidioc_s_parm,
	.vidioc_g_parm = vidioc_g_parm,
	.vidioc_encoder_cmd = vidioc_encoder_cmd,
	.vidioc_subscribe_event = vidioc_subscribe_event,
	.vidioc_unsubscribe_event = v4l2_event_unsubscribe,
};

static int check_vb_with_fmt(struct s5p_mfc_fmt *fmt, struct vb2_buffer *vb)
{
	int i;

	if (!fmt)
		return -EINVAL;
	if (fmt->num_planes != vb->num_planes) {
		mfc_err("invalid plane number for the format\n");
		return -EINVAL;
	}
	for (i = 0; i < fmt->num_planes; i++) {
		if (!vb2_dma_contig_plane_dma_addr(vb, i)) {
			mfc_err("failed to get plane cookie\n");
			return -EINVAL;
		}
		mfc_debug(2, "index: %d, plane[%d] cookie: 0x%08zx\n",
			  vb->v4l2_buf.index, i,
			  vb2_dma_contig_plane_dma_addr(vb, i));
	}
	return 0;
}

static int s5p_mfc_queue_setup(struct vb2_queue *vq,
			const struct v4l2_format *fmt,
			unsigned int *buf_count, unsigned int *plane_count,
			unsigned int psize[], void *allocators[])
{
	struct s5p_mfc_ctx *ctx = fh_to_ctx(vq->drv_priv);
	struct s5p_mfc_dev *dev = ctx->dev;

	if (ctx->state != MFCINST_GOT_INST) {
		mfc_err("inavlid state: %d\n", ctx->state);
		return -EINVAL;
	}
	if (vq->type == V4L2_BUF_TYPE_VIDEO_CAPTURE_MPLANE) {
		if (ctx->dst_fmt)
			*plane_count = ctx->dst_fmt->num_planes;
		else
			*plane_count = MFC_ENC_CAP_PLANE_COUNT;
		if (*buf_count < 1)
			*buf_count = 1;
		if (*buf_count > MFC_MAX_BUFFERS)
			*buf_count = MFC_MAX_BUFFERS;
		psize[0] = ctx->enc_dst_buf_size;
		allocators[0] = ctx->dev->alloc_ctx[MFC_BANK1_ALLOC_CTX];
	} else if (vq->type == V4L2_BUF_TYPE_VIDEO_OUTPUT_MPLANE) {
		if (ctx->src_fmt)
			*plane_count = ctx->src_fmt->num_planes;
		else
			*plane_count = MFC_ENC_OUT_PLANE_COUNT;

		if (*buf_count < 1)
			*buf_count = 1;
		if (*buf_count > MFC_MAX_BUFFERS)
			*buf_count = MFC_MAX_BUFFERS;

		psize[0] = ctx->luma_size;
		psize[1] = ctx->chroma_size;

		if (IS_MFCV6_PLUS(dev)) {
			allocators[0] =
				ctx->dev->alloc_ctx[MFC_BANK1_ALLOC_CTX];
			allocators[1] =
				ctx->dev->alloc_ctx[MFC_BANK1_ALLOC_CTX];
		} else {
			allocators[0] =
				ctx->dev->alloc_ctx[MFC_BANK2_ALLOC_CTX];
			allocators[1] =
				ctx->dev->alloc_ctx[MFC_BANK2_ALLOC_CTX];
		}
	} else {
		mfc_err("inavlid queue type: %d\n", vq->type);
		return -EINVAL;
	}
	return 0;
}

static void s5p_mfc_unlock(struct vb2_queue *q)
{
	struct s5p_mfc_ctx *ctx = fh_to_ctx(q->drv_priv);
	struct s5p_mfc_dev *dev = ctx->dev;

	mutex_unlock(&dev->mfc_mutex);
}

static void s5p_mfc_lock(struct vb2_queue *q)
{
	struct s5p_mfc_ctx *ctx = fh_to_ctx(q->drv_priv);
	struct s5p_mfc_dev *dev = ctx->dev;

	mutex_lock(&dev->mfc_mutex);
}

static int s5p_mfc_buf_init(struct vb2_buffer *vb)
{
	struct vb2_queue *vq = vb->vb2_queue;
	struct s5p_mfc_ctx *ctx = fh_to_ctx(vq->drv_priv);
	unsigned int i;
	int ret;

	if (vq->type == V4L2_BUF_TYPE_VIDEO_CAPTURE_MPLANE) {
		ret = check_vb_with_fmt(ctx->dst_fmt, vb);
		if (ret < 0)
			return ret;
		i = vb->v4l2_buf.index;
		ctx->dst_bufs[i].b = vb;
		ctx->dst_bufs[i].cookie.stream =
					vb2_dma_contig_plane_dma_addr(vb, 0);
		ctx->dst_bufs_cnt++;
	} else if (vq->type == V4L2_BUF_TYPE_VIDEO_OUTPUT_MPLANE) {
		ret = check_vb_with_fmt(ctx->src_fmt, vb);
		if (ret < 0)
			return ret;
		i = vb->v4l2_buf.index;
		ctx->src_bufs[i].b = vb;
		ctx->src_bufs[i].cookie.raw.luma =
					vb2_dma_contig_plane_dma_addr(vb, 0);
		ctx->src_bufs[i].cookie.raw.chroma =
					vb2_dma_contig_plane_dma_addr(vb, 1);
		ctx->src_bufs_cnt++;
	} else {
		mfc_err("inavlid queue type: %d\n", vq->type);
		return -EINVAL;
	}
	return 0;
}

static int s5p_mfc_buf_prepare(struct vb2_buffer *vb)
{
	struct vb2_queue *vq = vb->vb2_queue;
	struct s5p_mfc_ctx *ctx = fh_to_ctx(vq->drv_priv);
	int ret;

	if (vq->type == V4L2_BUF_TYPE_VIDEO_CAPTURE_MPLANE) {
		ret = check_vb_with_fmt(ctx->dst_fmt, vb);
		if (ret < 0)
			return ret;
		mfc_debug(2, "plane size: %ld, dst size: %d\n",
			vb2_plane_size(vb, 0), ctx->enc_dst_buf_size);
		if (vb2_plane_size(vb, 0) < ctx->enc_dst_buf_size) {
			mfc_err("plane size is too small for capture\n");
			return -EINVAL;
		}
	} else if (vq->type == V4L2_BUF_TYPE_VIDEO_OUTPUT_MPLANE) {
		ret = check_vb_with_fmt(ctx->src_fmt, vb);
		if (ret < 0)
			return ret;
		mfc_debug(2, "plane size: %ld, luma size: %d\n",
			vb2_plane_size(vb, 0), ctx->luma_size);
		mfc_debug(2, "plane size: %ld, chroma size: %d\n",
			vb2_plane_size(vb, 1), ctx->chroma_size);
		if (vb2_plane_size(vb, 0) < ctx->luma_size ||
		    vb2_plane_size(vb, 1) < ctx->chroma_size) {
			mfc_err("plane size is too small for output\n");
			return -EINVAL;
		}
	} else {
		mfc_err("inavlid queue type: %d\n", vq->type);
		return -EINVAL;
	}
	return 0;
}

static int s5p_mfc_start_streaming(struct vb2_queue *q, unsigned int count)
{
	struct s5p_mfc_ctx *ctx = fh_to_ctx(q->drv_priv);
	struct s5p_mfc_dev *dev = ctx->dev;

	if (IS_MFCV6_PLUS(dev) &&
			(q->type == V4L2_BUF_TYPE_VIDEO_CAPTURE_MPLANE)) {

		if ((ctx->state == MFCINST_GOT_INST) &&
			(dev->curr_ctx == ctx->num) && dev->hw_lock) {
			s5p_mfc_wait_for_done_ctx(ctx,
						S5P_MFC_R2H_CMD_SEQ_DONE_RET,
						0);
		}

		if (ctx->src_bufs_cnt < ctx->pb_count) {
			mfc_err("Need minimum %d OUTPUT buffers\n",
					ctx->pb_count);
			return -EINVAL;
		}
	}

	/* If context is ready then dev = work->data;schedule it to run */
	if (s5p_mfc_ctx_ready(ctx))
		set_work_bit_irqsave(ctx);
	s5p_mfc_hw_call(dev->mfc_ops, try_run, dev);

	return 0;
}

static int s5p_mfc_stop_streaming(struct vb2_queue *q)
{
	unsigned long flags;
	struct s5p_mfc_ctx *ctx = fh_to_ctx(q->drv_priv);
	struct s5p_mfc_dev *dev = ctx->dev;

	if ((ctx->state == MFCINST_FINISHING ||
		ctx->state == MFCINST_RUNNING) &&
		dev->curr_ctx == ctx->num && dev->hw_lock) {
		ctx->state = MFCINST_ABORT;
		s5p_mfc_wait_for_done_ctx(ctx, S5P_MFC_R2H_CMD_FRAME_DONE_RET,
					  0);
	}
	ctx->state = MFCINST_FINISHED;
	spin_lock_irqsave(&dev->irqlock, flags);
	if (q->type == V4L2_BUF_TYPE_VIDEO_CAPTURE_MPLANE) {
		s5p_mfc_hw_call(dev->mfc_ops, cleanup_queue, &ctx->dst_queue,
				&ctx->vq_dst);
		INIT_LIST_HEAD(&ctx->dst_queue);
		ctx->dst_queue_cnt = 0;
	}
	if (q->type == V4L2_BUF_TYPE_VIDEO_OUTPUT_MPLANE) {
		cleanup_ref_queue(ctx);
		s5p_mfc_hw_call(dev->mfc_ops, cleanup_queue, &ctx->src_queue,
				&ctx->vq_src);
		INIT_LIST_HEAD(&ctx->src_queue);
		ctx->src_queue_cnt = 0;
	}
	spin_unlock_irqrestore(&dev->irqlock, flags);
	return 0;
}

static void s5p_mfc_buf_queue(struct vb2_buffer *vb)
{
	struct vb2_queue *vq = vb->vb2_queue;
	struct s5p_mfc_ctx *ctx = fh_to_ctx(vq->drv_priv);
	struct s5p_mfc_dev *dev = ctx->dev;
	unsigned long flags;
	struct s5p_mfc_buf *mfc_buf;

	if (ctx->state == MFCINST_ERROR) {
		vb2_buffer_done(vb, VB2_BUF_STATE_ERROR);
		cleanup_ref_queue(ctx);
		return;
	}
	if (vq->type == V4L2_BUF_TYPE_VIDEO_CAPTURE_MPLANE) {
		mfc_buf = &ctx->dst_bufs[vb->v4l2_buf.index];
		mfc_buf->flags &= ~MFC_BUF_FLAG_USED;
		/* Mark destination as available for use by MFC */
		spin_lock_irqsave(&dev->irqlock, flags);
		list_add_tail(&mfc_buf->list, &ctx->dst_queue);
		ctx->dst_queue_cnt++;
		spin_unlock_irqrestore(&dev->irqlock, flags);
	} else if (vq->type == V4L2_BUF_TYPE_VIDEO_OUTPUT_MPLANE) {
		mfc_buf = &ctx->src_bufs[vb->v4l2_buf.index];
		mfc_buf->flags &= ~MFC_BUF_FLAG_USED;
		spin_lock_irqsave(&dev->irqlock, flags);
		list_add_tail(&mfc_buf->list, &ctx->src_queue);
		ctx->src_queue_cnt++;
		spin_unlock_irqrestore(&dev->irqlock, flags);
	} else {
		mfc_err("unsupported buffer type (%d)\n", vq->type);
	}
	if (s5p_mfc_ctx_ready(ctx))
		set_work_bit_irqsave(ctx);
	s5p_mfc_hw_call(dev->mfc_ops, try_run, dev);
}

static struct vb2_ops s5p_mfc_enc_qops = {
	.queue_setup		= s5p_mfc_queue_setup,
	.wait_prepare		= s5p_mfc_unlock,
	.wait_finish		= s5p_mfc_lock,
	.buf_init		= s5p_mfc_buf_init,
	.buf_prepare		= s5p_mfc_buf_prepare,
	.start_streaming	= s5p_mfc_start_streaming,
	.stop_streaming		= s5p_mfc_stop_streaming,
	.buf_queue		= s5p_mfc_buf_queue,
};

struct s5p_mfc_codec_ops *get_enc_codec_ops(void)
{
	return &encoder_codec_ops;
}

struct vb2_ops *get_enc_queue_ops(void)
{
	return &s5p_mfc_enc_qops;
}

const struct v4l2_ioctl_ops *get_enc_v4l2_ioctl_ops(void)
{
	return &s5p_mfc_enc_ioctl_ops;
}

#define IS_MFC51_PRIV(x) ((V4L2_CTRL_ID2CLASS(x) == V4L2_CTRL_CLASS_MPEG) \
						&& V4L2_CTRL_DRIVER_PRIV(x))

int s5p_mfc_enc_ctrls_setup(struct s5p_mfc_ctx *ctx)
{
	struct v4l2_ctrl_config cfg;
	int i;

	v4l2_ctrl_handler_init(&ctx->ctrl_handler, NUM_CTRLS);
	if (ctx->ctrl_handler.error) {
		mfc_err("v4l2_ctrl_handler_init failed\n");
		return ctx->ctrl_handler.error;
	}
	for (i = 0; i < NUM_CTRLS; i++) {
		if (IS_MFC51_PRIV(controls[i].id)) {
			memset(&cfg, 0, sizeof(struct v4l2_ctrl_config));
			cfg.ops = &s5p_mfc_enc_ctrl_ops;
			cfg.id = controls[i].id;
			cfg.min = controls[i].minimum;
			cfg.max = controls[i].maximum;
			cfg.def = controls[i].default_value;
			cfg.name = controls[i].name;
			cfg.type = controls[i].type;
			cfg.flags = 0;

			if (cfg.type == V4L2_CTRL_TYPE_MENU) {
				cfg.step = 0;
				cfg.menu_skip_mask = cfg.menu_skip_mask;
				cfg.qmenu = mfc51_get_menu(cfg.id);
			} else {
				cfg.step = controls[i].step;
				cfg.menu_skip_mask = 0;
			}
			ctx->ctrls[i] = v4l2_ctrl_new_custom(&ctx->ctrl_handler,
					&cfg, NULL);
		} else {
			if ((controls[i].type == V4L2_CTRL_TYPE_MENU) ||
				(controls[i].type ==
					V4L2_CTRL_TYPE_INTEGER_MENU)) {
				ctx->ctrls[i] = v4l2_ctrl_new_std_menu(
					&ctx->ctrl_handler,
					&s5p_mfc_enc_ctrl_ops, controls[i].id,
					controls[i].maximum, 0,
					controls[i].default_value);
			} else {
				ctx->ctrls[i] = v4l2_ctrl_new_std(
					&ctx->ctrl_handler,
					&s5p_mfc_enc_ctrl_ops, controls[i].id,
					controls[i].minimum,
					controls[i].maximum, controls[i].step,
					controls[i].default_value);
			}
		}
		if (ctx->ctrl_handler.error) {
			mfc_err("Adding control (%d) failed\n", i);
			return ctx->ctrl_handler.error;
		}
		if (controls[i].is_volatile && ctx->ctrls[i])
			ctx->ctrls[i]->flags |= V4L2_CTRL_FLAG_VOLATILE;
	}
	v4l2_ctrl_handler_setup(&ctx->ctrl_handler);
	return 0;
}

void s5p_mfc_enc_ctrls_delete(struct s5p_mfc_ctx *ctx)
{
	int i;

	v4l2_ctrl_handler_free(&ctx->ctrl_handler);
	for (i = 0; i < NUM_CTRLS; i++)
		ctx->ctrls[i] = NULL;
}

void s5p_mfc_enc_init(struct s5p_mfc_ctx *ctx)
{
	struct v4l2_format f;
	f.fmt.pix_mp.pixelformat = DEF_SRC_FMT_ENC;
	ctx->src_fmt = find_format(&f, MFC_FMT_RAW);
	f.fmt.pix_mp.pixelformat = DEF_DST_FMT_ENC;
	ctx->dst_fmt = find_format(&f, MFC_FMT_ENC);
}
<|MERGE_RESOLUTION|>--- conflicted
+++ resolved
@@ -997,20 +997,12 @@
 			return -EINVAL;
 		}
 
-<<<<<<< HEAD
-		if (!IS_MFCV6(dev)) {
-=======
 		if (!IS_MFCV6_PLUS(dev)) {
->>>>>>> f66b2a1c
 			if (fmt->fourcc == V4L2_PIX_FMT_NV12MT_16X16) {
 				mfc_err("Not supported format.\n");
 				return -EINVAL;
 			}
-<<<<<<< HEAD
-		} else if (IS_MFCV6(dev)) {
-=======
 		} else if (IS_MFCV6_PLUS(dev)) {
->>>>>>> f66b2a1c
 			if (fmt->fourcc == V4L2_PIX_FMT_NV12MT) {
 				mfc_err("Not supported format.\n");
 				return -EINVAL;
