--- conflicted
+++ resolved
@@ -3716,25 +3716,17 @@
 			tp->rtl_ops.autosuspend_en(tp, false);
 			napi_disable(napi);
 			set_bit(WORK_ENABLE, &tp->flags);
-<<<<<<< HEAD
-			if (netif_carrier_ok(netdev))
-				rtl_start_rx(tp);
-			napi_enable(napi);
-=======
-
-			if (netif_carrier_ok(tp->netdev)) {
+			if (netif_carrier_ok(netdev)) {
 				if (rtl8152_get_speed(tp) & LINK_STATUS) {
 					rtl_start_rx(tp);
 				} else {
-					netif_carrier_off(tp->netdev);
+					netif_carrier_off(netdev);
 					tp->rtl_ops.disable(tp);
-					netif_info(tp, link, tp->netdev,
+					netif_info(tp, link, netdev,
 						   "linking down\n");
 				}
 			}
-
-			napi_enable(&tp->napi);
->>>>>>> ea6b1720
+			napi_enable(napi);
 			clear_bit(SELECTIVE_SUSPEND, &tp->flags);
 			smp_mb__after_atomic();
 			if (!list_empty(&tp->rx_done))
