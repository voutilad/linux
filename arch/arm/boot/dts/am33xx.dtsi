/*
 * Device Tree Source for AM33XX SoC
 *
 * Copyright (C) 2012 Texas Instruments Incorporated - http://www.ti.com/
 *
 * This file is licensed under the terms of the GNU General Public License
 * version 2.  This program is licensed "as is" without any warranty of any
 * kind, whether express or implied.
 */

/include/ "skeleton.dtsi"

/ {
	compatible = "ti,am33xx";
	interrupt-parent = <&intc>;

	aliases {
		serial0 = &uart1;
		serial1 = &uart2;
		serial2 = &uart3;
		serial3 = &uart4;
		serial4 = &uart5;
		serial5 = &uart6;
	};

	cpus {
		cpu@0 {
			compatible = "arm,cortex-a8";

			/*
			 * To consider voltage drop between PMIC and SoC,
			 * tolerance value is reduced to 2% from 4% and
			 * voltage value is increased as a precaution.
			 */
			operating-points = <
				/* kHz    uV */
				720000  1285000
				600000  1225000
				500000  1125000
				275000  1125000
			>;
			voltage-tolerance = <2>; /* 2 percentage */
			clock-latency = <300000>; /* From omap-cpufreq driver */
		};
	};

	/*
	 * The soc node represents the soc top level view. It is uses for IPs
	 * that are not memory mapped in the MPU view or for the MPU itself.
	 */
	soc {
		compatible = "ti,omap-infra";
		mpu {
			compatible = "ti,omap3-mpu";
			ti,hwmods = "mpu";
		};
	};

	am33xx_pinmux: pinmux@44e10800 {
		compatible = "pinctrl-single";
		reg = <0x44e10800 0x0238>;
		#address-cells = <1>;
		#size-cells = <0>;
		pinctrl-single,register-width = <32>;
		pinctrl-single,function-mask = <0x7f>;
	};

	/*
	 * XXX: Use a flat representation of the AM33XX interconnect.
	 * The real AM33XX interconnect network is quite complex.Since
	 * that will not bring real advantage to represent that in DT
	 * for the moment, just use a fake OCP bus entry to represent
	 * the whole bus hierarchy.
	 */
	ocp {
		compatible = "simple-bus";
		#address-cells = <1>;
		#size-cells = <1>;
		ranges;
		ti,hwmods = "l3_main";

		intc: interrupt-controller@48200000 {
			compatible = "ti,omap2-intc";
			interrupt-controller;
			#interrupt-cells = <1>;
			ti,intc-size = <128>;
			reg = <0x48200000 0x1000>;
		};

		gpio1: gpio@44e07000 {
			compatible = "ti,omap4-gpio";
			ti,hwmods = "gpio1";
			gpio-controller;
			#gpio-cells = <2>;
			interrupt-controller;
			#interrupt-cells = <1>;
			reg = <0x44e07000 0x1000>;
			interrupts = <96>;
		};

		gpio2: gpio@4804c000 {
			compatible = "ti,omap4-gpio";
			ti,hwmods = "gpio2";
			gpio-controller;
			#gpio-cells = <2>;
			interrupt-controller;
			#interrupt-cells = <1>;
			reg = <0x4804c000 0x1000>;
			interrupts = <98>;
		};

		gpio3: gpio@481ac000 {
			compatible = "ti,omap4-gpio";
			ti,hwmods = "gpio3";
			gpio-controller;
			#gpio-cells = <2>;
			interrupt-controller;
			#interrupt-cells = <1>;
			reg = <0x481ac000 0x1000>;
			interrupts = <32>;
		};

		gpio4: gpio@481ae000 {
			compatible = "ti,omap4-gpio";
			ti,hwmods = "gpio4";
			gpio-controller;
			#gpio-cells = <2>;
			interrupt-controller;
			#interrupt-cells = <1>;
			reg = <0x481ae000 0x1000>;
			interrupts = <62>;
		};

		uart1: serial@44e09000 {
			compatible = "ti,omap3-uart";
			ti,hwmods = "uart1";
			clock-frequency = <48000000>;
			reg = <0x44e09000 0x2000>;
			interrupts = <72>;
			status = "disabled";
		};

		uart2: serial@48022000 {
			compatible = "ti,omap3-uart";
			ti,hwmods = "uart2";
			clock-frequency = <48000000>;
			reg = <0x48022000 0x2000>;
			interrupts = <73>;
			status = "disabled";
		};

		uart3: serial@48024000 {
			compatible = "ti,omap3-uart";
			ti,hwmods = "uart3";
			clock-frequency = <48000000>;
			reg = <0x48024000 0x2000>;
			interrupts = <74>;
			status = "disabled";
		};

		uart4: serial@481a6000 {
			compatible = "ti,omap3-uart";
			ti,hwmods = "uart4";
			clock-frequency = <48000000>;
			reg = <0x481a6000 0x2000>;
			interrupts = <44>;
			status = "disabled";
		};

		uart5: serial@481a8000 {
			compatible = "ti,omap3-uart";
			ti,hwmods = "uart5";
			clock-frequency = <48000000>;
			reg = <0x481a8000 0x2000>;
			interrupts = <45>;
			status = "disabled";
		};

		uart6: serial@481aa000 {
			compatible = "ti,omap3-uart";
			ti,hwmods = "uart6";
			clock-frequency = <48000000>;
			reg = <0x481aa000 0x2000>;
			interrupts = <46>;
			status = "disabled";
		};

		i2c1: i2c@44e0b000 {
			compatible = "ti,omap4-i2c";
			#address-cells = <1>;
			#size-cells = <0>;
			ti,hwmods = "i2c1";
			reg = <0x44e0b000 0x1000>;
			interrupts = <70>;
			status = "disabled";
		};

		i2c2: i2c@4802a000 {
			compatible = "ti,omap4-i2c";
			#address-cells = <1>;
			#size-cells = <0>;
			ti,hwmods = "i2c2";
			reg = <0x4802a000 0x1000>;
			interrupts = <71>;
			status = "disabled";
		};

		i2c3: i2c@4819c000 {
			compatible = "ti,omap4-i2c";
			#address-cells = <1>;
			#size-cells = <0>;
			ti,hwmods = "i2c3";
			reg = <0x4819c000 0x1000>;
			interrupts = <30>;
			status = "disabled";
		};

		wdt2: wdt@44e35000 {
			compatible = "ti,omap3-wdt";
			ti,hwmods = "wd_timer2";
			reg = <0x44e35000 0x1000>;
			interrupts = <91>;
		};

<<<<<<< HEAD
		dcan0: d_can@481cc000 {
			compatible = "bosch,d_can";
			ti,hwmods = "d_can0";
			reg = <0x481cc000 0x2000>;
			interrupts = <52>;
			status = "disabled";
		};

		dcan1: d_can@481d0000 {
			compatible = "bosch,d_can";
			ti,hwmods = "d_can1";
			reg = <0x481d0000 0x2000>;
			interrupts = <55>;
			status = "disabled";
		};

		timer1: timer@44e31000 {
			compatible = "ti,omap2-timer";
			reg = <0x44e31000 0x400>;
			interrupts = <67>;
			ti,hwmods = "timer1";
			ti,timer-alwon;
		};

		timer2: timer@48040000 {
			compatible = "ti,omap2-timer";
			reg = <0x48040000 0x400>;
			interrupts = <68>;
			ti,hwmods = "timer2";
		};

		timer3: timer@48042000 {
			compatible = "ti,omap2-timer";
			reg = <0x48042000 0x400>;
			interrupts = <69>;
			ti,hwmods = "timer3";
		};

		timer4: timer@48044000 {
			compatible = "ti,omap2-timer";
			reg = <0x48044000 0x400>;
			interrupts = <92>;
			ti,hwmods = "timer4";
			ti,timer-pwm;
		};

		timer5: timer@48046000 {
			compatible = "ti,omap2-timer";
			reg = <0x48046000 0x400>;
			interrupts = <93>;
			ti,hwmods = "timer5";
			ti,timer-pwm;
		};

		timer6: timer@48048000 {
			compatible = "ti,omap2-timer";
			reg = <0x48048000 0x400>;
			interrupts = <94>;
			ti,hwmods = "timer6";
			ti,timer-pwm;
		};

		timer7: timer@4804a000 {
			compatible = "ti,omap2-timer";
			reg = <0x4804a000 0x400>;
			interrupts = <95>;
			ti,hwmods = "timer7";
			ti,timer-pwm;
		};

		rtc@44e3e000 {
			compatible = "ti,da830-rtc";
			reg = <0x44e3e000 0x1000>;
			interrupts = <75
				      76>;
			ti,hwmods = "rtc";
		};

		spi0: spi@48030000 {
			compatible = "ti,omap4-mcspi";
			#address-cells = <1>;
			#size-cells = <0>;
			reg = <0x48030000 0x400>;
			interrupt = <65>;
			ti,spi-num-cs = <2>;
			ti,hwmods = "spi0";
			status = "disabled";
		};

		spi1: spi@481a0000 {
			compatible = "ti,omap4-mcspi";
			#address-cells = <1>;
			#size-cells = <0>;
			reg = <0x481a0000 0x400>;
			interrupt = <125>;
			ti,spi-num-cs = <2>;
			ti,hwmods = "spi1";
			status = "disabled";
		};

		usb@47400000 {
			compatible = "ti,musb-am33xx";
			reg = <0x47400000 0x1000	/* usbss */
			       0x47401000 0x800		/* musb instance 0 */
			       0x47401800 0x800>;	/* musb instance 1 */
			interrupts = <17		/* usbss */
				      18		/* musb instance 0 */
				      19>;		/* musb instance 1 */
			multipoint = <1>;
			num-eps = <16>;
			ram-bits = <12>;
			port0-mode = <3>;
			port1-mode = <3>;
			power = <250>;
			ti,hwmods = "usb_otg_hs";
=======
		mac: ethernet@4a100000 {
			compatible = "ti,cpsw";
			ti,hwmods = "cpgmac0";
			cpdma_channels = <8>;
			ale_entries = <1024>;
			bd_ram_size = <0x2000>;
			no_bd_ram = <0>;
			rx_descs = <64>;
			mac_control = <0x20>;
			slaves = <2>;
			cpts_active_slave = <0>;
			cpts_clock_mult = <0x80000000>;
			cpts_clock_shift = <29>;
			reg = <0x4a100000 0x800
			       0x4a101200 0x100>;
			#address-cells = <1>;
			#size-cells = <1>;
			interrupt-parent = <&intc>;
			/*
			 * c0_rx_thresh_pend
			 * c0_rx_pend
			 * c0_tx_pend
			 * c0_misc_pend
			 */
			interrupts = <40 41 42 43>;
			ranges;

			davinci_mdio: mdio@4a101000 {
				compatible = "ti,davinci_mdio";
				#address-cells = <1>;
				#size-cells = <0>;
				ti,hwmods = "davinci_mdio";
				bus_freq = <1000000>;
				reg = <0x4a101000 0x100>;
			};

			cpsw_emac0: slave@4a100200 {
				/* Filled in by U-Boot */
				mac-address = [ 00 00 00 00 00 00 ];
			};

			cpsw_emac1: slave@4a100300 {
				/* Filled in by U-Boot */
				mac-address = [ 00 00 00 00 00 00 ];
			};

>>>>>>> 520dfe3a
		};
	};
};<|MERGE_RESOLUTION|>--- conflicted
+++ resolved
@@ -222,7 +222,6 @@
 			interrupts = <91>;
 		};
 
-<<<<<<< HEAD
 		dcan0: d_can@481cc000 {
 			compatible = "bosch,d_can";
 			ti,hwmods = "d_can0";
@@ -338,7 +337,8 @@
 			port1-mode = <3>;
 			power = <250>;
 			ti,hwmods = "usb_otg_hs";
-=======
+		};
+
 		mac: ethernet@4a100000 {
 			compatible = "ti,cpsw";
 			ti,hwmods = "cpgmac0";
@@ -384,8 +384,6 @@
 				/* Filled in by U-Boot */
 				mac-address = [ 00 00 00 00 00 00 ];
 			};
-
->>>>>>> 520dfe3a
 		};
 	};
 };