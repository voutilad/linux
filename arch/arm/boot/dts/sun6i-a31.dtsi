--- conflicted
+++ resolved
@@ -429,13 +429,8 @@
 			interrupts = <GIC_SPI 88 IRQ_TYPE_LEVEL_HIGH>;
 			clocks = <&ccu CLK_AHB1_HDMI>, <&ccu CLK_HDMI>,
 				 <&ccu CLK_HDMI_DDC>,
-<<<<<<< HEAD
-				 <&ccu 7>,
-				 <&ccu 13>;
-=======
 				 <&ccu CLK_PLL_VIDEO0_2X>,
 				 <&ccu CLK_PLL_VIDEO1_2X>;
->>>>>>> 5fa4ec9c
 			clock-names = "ahb", "mod", "ddc", "pll-0", "pll-1";
 			resets = <&ccu RST_AHB1_HDMI>;
 			reset-names = "ahb";
