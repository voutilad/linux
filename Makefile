--- conflicted
+++ resolved
@@ -1,11 +1,7 @@
 VERSION = 2
 PATCHLEVEL = 6
 SUBLEVEL = 37
-<<<<<<< HEAD
-EXTRAVERSION = -rc2
-=======
 EXTRAVERSION = -rc5
->>>>>>> 5b84ba26
 NAME = Flesh-Eating Bats with Fangs
 
 # *DOCUMENTATION*
